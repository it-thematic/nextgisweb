--- conflicted
+++ resolved
@@ -10,8 +10,4 @@
         REFERENCES resource (id)
 );
 
-<<<<<<< HEAD
-COMMENT ON TABLE public.resource_social IS 'social';
-=======
-COMMENT ON TABLE resource_social IS 'social';
->>>>>>> 50b7790f
+COMMENT ON TABLE resource_social IS 'social';