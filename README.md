--- conflicted
+++ resolved
@@ -200,7 +200,7 @@
 gdalwarp не может перезаписывать конечный файл, даже с ключом --overwrite, и сыплет странными ошибками "JPEGLib:Bogus input colorspace WriteEncodedTile/Strip() failed. ". В таком случае удалите конечный файл.
 
 На этом этапе у вас получится растр с четыремя каналами. Вы можете загрузить его в NextGIS WEB, и у него будет правильно работать прозрачность. 
-<<<<<<< HEAD
+
 Если будете добавлять полученный слой в QGIS, то Свойства слоя-Прозрачность-No Data Value - выключить.
 
 ## Добавление нового компонента
@@ -239,7 +239,3 @@
 \__init__.py -- инициализирует компонент (наследник от Component), должен предоставить строку идентификатор компонента (identity = 'component_name')
 и инициализировать (метод setup_pyramid) конфигуратор путей к представлениям.
 
-=======
-
-Если будете добавлять полученный слой в QGIS, то Свойства слоя-Прозрачность-No Data Value - выключить.
->>>>>>> f8938f8a
