import sys
import io
import os
import os.path
from stat import S_IXUSR, S_IXGRP, S_IXOTH
from subprocess import check_output, CalledProcessError
from setuptools import setup, find_packages
from setuptools.command.develop import develop
from setuptools.command.install import install


with io.open('VERSION', 'r') as fd:
    VERSION = fd.read().rstrip()

try:
    gv = check_output(['gdal-config', '--version'], universal_newlines=True).strip()
except CalledProcessError:
    gv = None

requires = [
    'affine==2.3.0',
    'alembic==1.7.5',
    'babel==2.9.1',
    'bunch==1.0.1',
    'cachetools==4.2.4',
    'elasticsearch>=7.0.0,<8.0.0',
    'elasticsearch-dsl>=7.1.0,<8.0.0',
    'flatdict==4.0.1',
<<<<<<< HEAD
    'geoalchemy2==0.5.0',
    'geojson==2.4.1',
    'lxml==4.6.2',
=======
    'geoalchemy2==0.9.4',
    'geojson==2.5.0',
    'lxml==4.6.4',
>>>>>>> ed8a52bc
    'numpy',
    'networkx',
    'OWSLib==0.25.0',
    'passlib==1.7.4',
    'pillow==8.4.0',
    'poeditor',
    'psutil==5.8.0',
    'psycopg2==2.9.2',
    'pygdal' + (('==%s.*' % gv) if gv else ''),  # TODO: Add >=2.3.0
    'pyproj==3.3.0',
    'pyramid==1.10.8',
    'pyramid_debugtoolbar==4.9',
    'pyramid_mako==1.1.0',
    'pyramid_tm==2.4',
    'python-magic==0.4.24',
    'requests[security]==2.26.0',
    'sentry-sdk==1.3.0',
    'shapely==1.8.0',
    'SQLAlchemy==1.3.24',
    'transaction==3.0.1',
    'waitress==2.0.0',
    'zipstream-new==1.1.8',
    'zope.sqlalchemy==1.6',
    'zope.interface==5.4.0',
    'zope.event==4.5.0',

    # TODO: Move to dev or test dependencies
    'flake8',
    'flake8-future-import',
    'flake8-coding',
    'freezegun',
    'pytest',
    'pytest-flake8',
    'pytest-watch',
    'webtest',
]

extras_require = {
    'dev': ['pdbpp', 'ipython']
}

entry_points = {
    'paste.app_factory': [
        'main = nextgisweb:main'
    ],

    'babel.extractors': [
        'hbs = nextgisweb.i18n.hbs:extract',
    ],

    'pytest11': [
        'nextgisweb = nextgisweb.pytest',
        'nextgisweb.core = nextgisweb.core.test',
        'nextgisweb.pyramid = nextgisweb.pyramid.test',
        'nextgiswev.auth = nextgisweb.auth.test',
        'nextgiswev.resource = nextgisweb.resource.test',
    ],

    'nextgisweb.packages': ['nextgisweb = nextgisweb:pkginfo', ],

    'nextgisweb.amd_packages': [
        'nextgisweb = nextgisweb:amd_packages',
    ],
}


class DevelopCommand(develop):
    def run(self):
        develop.run(self)

        # Builtin console_scripts entrypoint scripts are very slow because of
        # checking package requirement. So we use generated wrapper scripts.

        bin_dir, _ = os.path.split(sys.executable)
        for name, module, func in (
            ('nextgisweb', 'nextgisweb.script', 'main'),
            ('nextgisweb-config', 'nextgisweb.script', 'config'),
            ('nextgisweb-i18n', 'nextgisweb.i18n.script', 'main'),
        ):
            sf = os.path.join(bin_dir, name)
            with open(sf, 'w') as fd:
                fd.write("#!{}\n".format(sys.executable))
                fd.write("from {} import {} as main\n".format(module, func))
                fd.write("if __name__ == '__main__': main()\n")

            st = os.stat(sf)
            os.chmod(sf, st.st_mode | S_IXUSR | S_IXGRP | S_IXOTH)


class InstallCommand(install):
    def run(self):
        raise RuntimeError(
            "Only development mode installation "
            "(pip install -e ...) is supported!")
        install.run(self)


setup(
    name='nextgisweb',
    version=VERSION,
    description='nextgisweb',
    author='NextGIS',
    author_email='info@nextgis.com',
    url='https://nextgis.com/nextgis-web',
    packages=find_packages(),
    include_package_data=True,
    zip_safe=False,
    python_requires=">=3.8.*, <4",
    install_requires=requires,
    extras_require=extras_require,
    entry_points=entry_points,
    cmdclass=dict(
        develop=DevelopCommand,
        install=InstallCommand,
    )
)<|MERGE_RESOLUTION|>--- conflicted
+++ resolved
@@ -26,15 +26,9 @@
     'elasticsearch>=7.0.0,<8.0.0',
     'elasticsearch-dsl>=7.1.0,<8.0.0',
     'flatdict==4.0.1',
-<<<<<<< HEAD
-    'geoalchemy2==0.5.0',
-    'geojson==2.4.1',
-    'lxml==4.6.2',
-=======
     'geoalchemy2==0.9.4',
     'geojson==2.5.0',
     'lxml==4.6.4',
->>>>>>> ed8a52bc
     'numpy',
     'networkx',
     'OWSLib==0.25.0',
