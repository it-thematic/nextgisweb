import sys
import io
import os
import os.path
from stat import S_IXUSR, S_IXGRP, S_IXOTH
from subprocess import check_output, CalledProcessError
from setuptools import setup, find_packages
from setuptools.command.develop import develop
from setuptools.command.install import install


with io.open('VERSION', 'r') as fd:
    VERSION = fd.read().rstrip()

try:
    gv = check_output(['gdal-config', '--version'], universal_newlines=True).strip()
except CalledProcessError:
    gv = None

requires = [
    # Do not use a specific version of system-like packages because their presence is expected
    'pip',
    'six',  # TODO: Remove after packages update

    # Other dependencies
    'affine==2.2.2',
    'alembic==1.4.2',
    'babel==2.6.0',
    'bunch==1.0.1',
    'cachetools==3.1.1',
    'elasticsearch>=7.0.0,<8.0.0',
    'elasticsearch-dsl>=7.1.0,<8.0.0',
    'flatdict==4.0.1',
    'geoalchemy2==0.5.0',
    'geojson==2.4.1',
<<<<<<< HEAD
    'pillow==5.4.1',
    'lxml==4.6.2',
=======
    'lxml==4.3.0',
    'numpy',
    'networkx',
    'OWSLib==0.24.1',
>>>>>>> 7a2273ef
    'passlib==1.7.1',
    'pillow==5.4.1',
    'poeditor',
    'psutil==5.7.3',
    'psycopg2==2.8.5',
    'pygdal' + (('==%s.*' % gv) if gv else ''),  # TODO: Add >=2.3.0
    'pyproj==2.6.1',
    'pyramid==1.10.1',
    'pyramid_debugtoolbar==4.5.1',
    'pyramid_mako==1.0.2',
    'pyramid_tm==2.2.1',
    'python-magic==0.4.15',
    'requests[security]==2.22.0',
    'sentry-sdk==1.3.0',
    'shapely==1.7.1',
    'SQLAlchemy==1.2.16',
    'transaction==2.4.0',
    'waitress==1.2.0',
    'zipstream-new==1.1.7',
    'zope.sqlalchemy==1.1',
    'zope.interface==4.7.2',
    'zope.event==4.5.0',

    # TODO: Move to dev or test dependencies
    'flake8',
    'flake8-future-import',
    'flake8-coding',
    'freezegun',
    'pytest',
    'pytest-flake8',
    'pytest-watch',
    'webtest',
]

extras_require = {
    'dev': ['pdbpp', 'ipython']
}

entry_points = {
    'paste.app_factory': [
        'main = nextgisweb:main'
    ],

    'babel.extractors': [
        'hbs = nextgisweb.i18n.hbs:extract',
    ],

    'pytest11': [
        'nextgisweb = nextgisweb.pytest',
        'nextgisweb.core = nextgisweb.core.test',
        'nextgisweb.pyramid = nextgisweb.pyramid.test',
        'nextgiswev.auth = nextgisweb.auth.test',
        'nextgiswev.resource = nextgisweb.resource.test',
    ],

    'nextgisweb.packages': ['nextgisweb = nextgisweb:pkginfo', ],

    'nextgisweb.amd_packages': [
        'nextgisweb = nextgisweb:amd_packages',
    ],
}


class DevelopCommand(develop):
    def run(self):
        develop.run(self)

        # Builtin console_scripts entrypoint scripts are very slow because of
        # checking package requirement. So we use generated wrapper scripts.

        bin_dir, _ = os.path.split(sys.executable)
        for name, module, func in (
            ('nextgisweb', 'nextgisweb.script', 'main'),
            ('nextgisweb-config', 'nextgisweb.script', 'config'),
            ('nextgisweb-i18n', 'nextgisweb.i18n.script', 'main'),
        ):
            sf = os.path.join(bin_dir, name)
            with open(sf, 'w') as fd:
                fd.write("#!{}\n".format(sys.executable))
                fd.write("from {} import {} as main\n".format(module, func))
                fd.write("if __name__ == '__main__': main()\n")

            st = os.stat(sf)
            os.chmod(sf, st.st_mode | S_IXUSR | S_IXGRP | S_IXOTH)


class InstallCommand(install):
    def run(self):
        raise RuntimeError(
            "Only development mode installation "
            "(pip install -e ...) is supported!")
        install.run(self)


setup(
    name='nextgisweb',
    version=VERSION,
    description='nextgisweb',
    author='NextGIS',
    author_email='info@nextgis.com',
    url='https://nextgis.com/nextgis-web',
    packages=find_packages(),
    include_package_data=True,
    zip_safe=False,
    python_requires=">=3.8.*, <4",
    install_requires=requires,
    extras_require=extras_require,
    entry_points=entry_points,
    cmdclass=dict(
        develop=DevelopCommand,
        install=InstallCommand,
    )
)<|MERGE_RESOLUTION|>--- conflicted
+++ resolved
@@ -33,15 +33,10 @@
     'flatdict==4.0.1',
     'geoalchemy2==0.5.0',
     'geojson==2.4.1',
-<<<<<<< HEAD
-    'pillow==5.4.1',
-    'lxml==4.6.2',
-=======
     'lxml==4.3.0',
     'numpy',
     'networkx',
     'OWSLib==0.24.1',
->>>>>>> 7a2273ef
     'passlib==1.7.1',
     'pillow==5.4.1',
     'poeditor',
