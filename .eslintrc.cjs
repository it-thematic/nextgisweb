module.exports = {
    root: true,
    plugins: ["requirejs", "react"],
    extends: [
        "eslint:recommended",
        "plugin:requirejs/recommended",
        "plugin:react/recommended",
        "plugin:react/jsx-runtime",
    ],
    globals: {
        dojoConfig: "readonly",
        ngwConfig: "readonly",
    },
    rules: {
        "indent": ["error", 4],
<<<<<<< HEAD
        "no-unused-vars": ["error", {args: "all"}],
=======
        "no-unused-vars": ["error", { args: "all" }],
>>>>>>> 5cfc145e
        "requirejs/no-object-define": "error",
        "requirejs/one-dependency-per-line": ["error"],
        "requirejs/amd-function-arity": [
            "error",
            {allowExtraDependencies: true},
        ],
        "requirejs/no-restricted-amd-modules": [
            "error",
            {
                name: "ngw/route",
                message: "Use '@nextgisweb/pyramid/api' instead!",
            },
            {
                name: "ngw/load-json",
                message: "Use '@nextgisweb/pyramid/api/load' instead!",
            },
            {
                name: "ngw-pyramid/i18n",
                message: "Use '@nextgisweb/pyramid/i18n' instead!",
            },
            {
                name: "ngw-pyramid/hbs-i18n",
                message: "Use '@nextgisweb/pyramid/i18n' instead!",
            },
            {
                name: "ngw/settings",
                message: "Use '@nextgisweb/pyramid/settings' instead!",
            },
        ],
    },
    ignorePatterns: ["*/amd_packages/contrib/", "doc/"],
    overrides: [
        {
            files: "*.cjs",
            env: {
                node: true,
                es2020: true,
            },
        },
        {
            files: "*.js",
            env: {
                browser: true,
            },
        },
        {
            files: ["*/*/nodepkg/**/*.js"],
            env: {
                browser: true,
                es2020: true,
            },
            parserOptions: {
                sourceType: "module",
                jsx: true,
            },
        },
        {
            files: ["*/*/amd/**/*.js", "*/amd_packages/**/*.js"],
            env: {
                browser: true,
                amd: true,
            },
        },
    ],
};<|MERGE_RESOLUTION|>--- conflicted
+++ resolved
@@ -13,16 +13,12 @@
     },
     rules: {
         "indent": ["error", 4],
-<<<<<<< HEAD
-        "no-unused-vars": ["error", {args: "all"}],
-=======
         "no-unused-vars": ["error", { args: "all" }],
->>>>>>> 5cfc145e
         "requirejs/no-object-define": "error",
         "requirejs/one-dependency-per-line": ["error"],
         "requirejs/amd-function-arity": [
             "error",
-            {allowExtraDependencies: true},
+            { allowExtraDependencies: true },
         ],
         "requirejs/no-restricted-amd-modules": [
             "error",
