--- conflicted
+++ resolved
@@ -1,23 +1,19 @@
+import os
+import re
+from contextlib import contextmanager
+from collections import namedtuple, OrderedDict
+from functools import lru_cache
+from subprocess import check_call, check_output
 import io
 import json
-import os
-import re
-from collections import namedtuple, OrderedDict
-from contextlib import contextmanager
-from functools import lru_cache
-from subprocess import check_call, check_output
-<<<<<<< HEAD
-=======
-import io
-import json
->>>>>>> 5cfc145e
 
 import sqlalchemy as sa
 from packaging.version import Version
 
 from ..lib.logging import logger
+from ..registry import registry_maker
 from ..models import DBSession
-from ..registry import registry_maker
+
 
 IR_FIELDS = ('id', 'identity', 'payload')
 IndexRecord = namedtuple('IndexRecord', IR_FIELDS)
@@ -155,21 +151,12 @@
 
     pg_copt, pg_pass = pg_connection_options(env)
     check_call([
-<<<<<<< HEAD
-                   '/usr/bin/pg_dump',
-                   '--format=directory',
-                   '--compress=0',
-                   '--file={}'.format(pg_dir),
-                   '--snapshot={}'.format(snapshot),
-               ] + exc_opt + pg_copt, env=dict(PGPASSWORD=pg_pass))
-=======
         '/usr/bin/pg_dump',
         '--format=directory',
         '--compress=0',
         '--file={}'.format(pg_dir),
         '--snapshot={}'.format(snapshot),
     ] + exc_opt + pg_copt, env=dict(PGPASSWORD=pg_pass))
->>>>>>> 5cfc145e
 
     pg_listing = check_output([
         '/usr/bin/pg_restore',
