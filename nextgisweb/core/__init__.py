import io
import json
import multiprocessing
import os
import os.path
import platform
import re
import sys
import uuid
import warnings
from collections import OrderedDict
from datetime import datetime, timedelta
from pathlib import Path
from subprocess import check_output

import requests
from requests.exceptions import RequestException
from sqlalchemy import create_engine, text
<<<<<<< HEAD
=======
from sqlalchemy.exc import OperationalError
from sqlalchemy.orm import configure_mappers
from sqlalchemy.orm.exc import NoResultFound
>>>>>>> 5cfc145e
from sqlalchemy.engine.url import (
    URL as EngineURL,
    make_url as make_engine_url)
from sqlalchemy.exc import OperationalError
from sqlalchemy.orm import configure_mappers
from sqlalchemy.orm.exc import NoResultFound

# Prevent warning about missing __init__.py in migration directory. Is's OK
# and migration directory is intended for migration scripts.
warnings.filterwarnings(
    'ignore', r"^Not importing.*/core/migration.*__init__\.py$",
    category=ImportWarning)

from .. import db
from ..component import Component
from ..lib.config import Option
from ..lib.config.otype import SizeInBytes
from ..lib.logging import logger
from ..models import DBSession
from ..i18n import Localizer, Translations
from ..package import pkginfo, enable_qualifications

from .util import _
from .model import Base, Setting
from .command import BackupCommand  # NOQA
from .backup import BackupBase, BackupMetadata  # NOQA
from .storage import StorageComponentMixin, KindOfData  # NOQA


class CoreComponent(
    StorageComponentMixin,
    Component
):
    identity = 'core'
    metadata = Base.metadata

    def __init__(self, env, settings):
        super().__init__(env, settings)
        self.debug = self.options['debug']
        self.locale_default = self.options['locale.default']
        self.locale_available = self.options['locale.available']
        if self.locale_available is None:
            # Locales available by default
            self.locale_available = ['en', 'ru']

            # Locales from external translations
            ext_path = self.options['locale.external_path']
            if ext_path:
                ext_meta = Path(ext_path) / 'metadata.json'
                ext_meta = json.loads(ext_meta.read_text())
                self.locale_available.extend(ext_meta.get('locales', []))

            self.locale_available.sort()

    def initialize(self):
        super().initialize()

        # Enable version and git qulifications only in development mode. In
        # production mode we trust package metadata.
        enable_qualifications(self.debug)

        sa_url = self._engine_url()

        opt_db = self.options.with_prefix('database')
        lock_timeout_ms = int(opt_db['lock_timeout'].total_seconds() * 1000)
        args = dict(
            connect_args=dict(options='-c lock_timeout=%d' % lock_timeout_ms),
            pool_pre_ping=opt_db['pool.pre_ping']
        )
        if 'pool.recycle' in opt_db:
            args['pool_recycle'] = int(opt_db['pool.recycle'].total_seconds())
        self.engine = create_engine(sa_url, **args)
        self._sa_engine = self.engine

        # Without configure_mappers() some backrefs won't work
        configure_mappers()

        DBSession.configure(bind=self._sa_engine)
        self.DBSession = DBSession

        # Methods for customization in components
        self.system_full_name_default = self.localizer().translate(_('NextGIS geoinformation system'))
        self.support_url_view = lambda request: self.options['support_url']

    def is_service_ready(self):
        while True:
            try:
                sa_url = self._engine_url(error_on_pwfile=True)
                break
            except IOError as exc:
                yield "File [{}] is missing!".format(exc.filename)

        sa_engine = create_engine(sa_url)
        while True:
            try:
                with sa_engine.connect():
                    break
            except OperationalError as exc:
                yield str(exc.orig).rstrip()
        sa_engine.dispose()

    def healthcheck(self):
        try:
            sa_url = self._engine_url(error_on_pwfile=True)
        except IOError:
            return OrderedDict((
                ('success', False),
                ('message', "Database password file is missing!")
            ))

        sa_engine = create_engine(sa_url)
        try:
            with sa_engine.connect() as conn:
                conn.execute(text("SELECT 1"))
        except OperationalError as exc:
            msg = str(exc.orig).rstrip()
            return OrderedDict((
                ('success', False),
                ('message', "Database connection failed: " + msg)
            ))
        sa_engine.dispose()

        return dict(success=True)

    def initialize_db(self):
        self.init_settings(self.identity, 'instance_id', self.options.get(
            'provision.instance_id', str(uuid.uuid4())))

        system_title = self.options['provision.system.title']
        if system_title is not None:
            # TODO: Rename system.full_name to system.title
            self.init_settings(self.identity, 'system.full_name', system_title)

    def gtsdir(self, comp):
        """ Get component's file storage folder """
        return os.path.join(self.options['sdir'], comp.identity) \
            if 'sdir' in self.options else None

    def mksdir(self, comp):
        """ Create file storage folder """
        self.bmakedirs(self.options['sdir'], comp.identity)

    def bmakedirs(self, base, path):
        if not os.path.isdir(base):
            raise IOError("Invalid base directory path")

        fpath = os.path.join(base, path)
        os.makedirs(fpath, exist_ok=True)

    def localizer(self, locale=None):
        if locale is None:
            locale = self.locale_default
        if not hasattr(self, '_localizer'):
            self._localizer = dict()
        if locale in self._localizer:
            return self._localizer[locale]

        translations = Translations()
        translations.load_envcomp(self.env, locale)

        lobj = Localizer(locale, translations)
        self._localizer[locale] = lobj
        return lobj

    def settings_exists(self, component, name):
        return DBSession.query(db.exists().where(db.and_(
            Setting.component == component, Setting.name == name
        ))).scalar()

    def settings_get(self, component, name):
        try:
            obj = Setting.filter_by(component=component, name=name).one()
            return json.loads(obj.value)
        except NoResultFound:
            raise KeyError("Setting %s.%s not found!" % (component, name))

    def settings_set(self, component, name, value):
        try:
            obj = Setting.filter_by(component=component, name=name).one()
        except NoResultFound:
            obj = Setting(component=component, name=name).persist()
        obj.value = json.dumps(value)

    def settings_delete(self, component, name):
        try:
            DBSession.delete(Setting.filter_by(
                component=component, name=name).one())
        except NoResultFound:
            pass

    def init_settings(self, component, name, value):
        try:
            self.settings_get(component, name)
        except KeyError:
            self.settings_set(component, name, value)

    def sys_info(self):
        result = []

        def try_check_output(cmd):
            try:
                return check_output(cmd, universal_newlines=True).strip()
            except Exception:
                msg = "Failed to get sys info with command: '%s'" % ' '.join(cmd)
                logger.error(msg, exc_info=True)

        result.append((_("Linux kernel"), platform.release()))
        os_distribution = try_check_output(['lsb_release', '-ds'])
        if os_distribution is not None:
            result.append((_("OS distribution"), os_distribution))

        def get_cpu_model():
            cpuinfo = try_check_output(['cat', '/proc/cpuinfo'])
            if cpuinfo is not None:
                for line in cpuinfo.split('\n'):
                    if line.startswith('model name'):
                        match = re.match(r'model name\s*:?(.*)', line)
                        return match.group(1).strip()
            return platform.processor()

        cpu_model = re.sub(r'\(?(TM|R)\)', '', get_cpu_model())
        result.append((_("CPU"), '{} × {}'.format(
            multiprocessing.cpu_count(), cpu_model)))

        mem_bytes = os.sysconf('SC_PAGE_SIZE') * os.sysconf('SC_PHYS_PAGES')
        result.append((_("RAM"), "%d MB" % (float(mem_bytes) / 2**20)))

        result.append(("Python", '.'.join(map(str, sys.version_info[0:3]))))

        postgres_info = DBSession.scalar('SHOW server_version')
        postgres_info = re.sub(r'\s\(.*\)$', '', postgres_info)
        postgres_info += " ({}, {})".format(*DBSession.execute(text("""
            SELECT datcollate, datctype FROM pg_database
            WHERE datname = current_database()""")).first())
        result.append(("PostgreSQL", postgres_info))

        postgis_version = DBSession.scalar('SELECT PostGIS_Lib_Version()')
        result.append(("PostGIS", postgis_version))

        gdal_version = try_check_output(['gdal-config', '--version'])
        if gdal_version is not None:
            result.append(("GDAL", gdal_version))

        return result

    def check_update(self):
        ngupdate_url = self.env.ngupdate_url
        if ngupdate_url is None:
            return False

        query = OrderedDict()

        distr_opts = self.env.options.with_prefix('distribution')
        if distr_opts.get('name') is not None:
            query['distribution'] = distr_opts['name'] + ':' + distr_opts['version']

        query['package'] = [
            package.name + ':' + package.version
            for package in sorted(pkginfo.packages.values(), key=lambda p: p.name)]

        query['instance'] = self.instance_id
        query['event'] = 'initialize'

        try:
            res = requests.get(ngupdate_url + '/api/query',
                               query, timeout=5.0)
            res.raise_for_status()
        except RequestException:
            return False

        try:
            data = res.json()
        except json.decoder.JSONDecodeError:
            return False

        if 'distribution' in data:
            return data['distribution'].get('status') == 'has_update'

        return False

    def query_stat(self):
        result = dict()
        result['full_name'] = self.system_full_name()
        fs_size = 0
        for root, dirs, files in os.walk(self.options['sdir']):
            for f in files:
                fs_size += os.stat(os.path.join(root, f), follow_symlinks=False).st_size
        result['filesystem_size'] = fs_size
        result['database_size'] = DBSession.query(db.func.pg_database_size(
            db.func.current_database(),)).scalar()
        if self.options['storage.enabled']:
            result['storage'] = self.query_storage()

        return result

    def system_full_name(self):
        try:
            return self.settings_get(self.identity, 'system.full_name')
        except KeyError:
            return self.system_full_name_default

    @property
    def instance_id(self):
        return self.settings_get(self.identity, 'instance_id')

    def _db_connection_args(self, error_on_pwfile=False):
        opt_db = self.options.with_prefix('database')
        con_args = dict()
        con_args['host'] = opt_db['host']
        con_args['port'] = opt_db['port']
        con_args['database'] = opt_db['name']
        con_args['username'] = opt_db['user']

        if opt_db['password'] is not None:
            con_args['password'] = opt_db['password']
        elif opt_db['pwfile'] is not None:
            try:
                with io.open(opt_db['pwfile']) as fd:
                    con_args['password'] = fd.read().rstrip()
            except IOError:
                if error_on_pwfile:
                    raise
        return con_args

    def _engine_url(self, error_on_pwfile=False):
        con_args = self._db_connection_args(error_on_pwfile=error_on_pwfile)
        return make_engine_url(EngineURL.create(
            'postgresql+psycopg2', **con_args))

    def get_backups(self):
        backup_path = Path(self.options['backup.path'])
        backup_filename = self.options['backup.filename']

        # Replace strftime placeholders with '*' in file glob
        glob_expr = re.sub('(?:%.)+', '*', backup_filename)
        result = list()
        for fn in backup_path.glob(glob_expr):
            relfn = fn.relative_to(backup_path)
            result.append(BackupMetadata(
                relfn, datetime.strptime(str(relfn), backup_filename),
                fn.stat().st_size))
        result = sorted(result, key=lambda x: x.timestamp, reverse=True)
        return result

    def backup_filename(self, filename):
        return os.path.join(self.options['backup.path'], filename)

    option_annotations = (
        # Database options
        Option('database.host', default="localhost"),
        Option('database.port', int, default=5432),
        Option('database.name', default="nextgisweb"),
        Option('database.user', default="nextgisweb"),
        Option('database.password', secure=True, default=None),
        Option('database.pwfile', default=None),
        Option('database.lock_timeout', timedelta, default=timedelta(seconds=30)),
        Option('database.pool.pre_ping', bool, default=False, doc=(
            "Test connections for liveness upon each checkout.")),
        Option('database.pool.recycle', timedelta, default=None, doc=(
            "Recycle connections after the given time delta.")),

        Option('test.database.host'),
        Option('test.database.port', int),
        Option('test.database.name'),
        Option('test.database.user'),
        Option('test.database.password', secure=True),

        # Data storage
        Option('sdir', required=True, doc=(
            "Path to filesytem data storage where data stored along with "
            "database. Other components file_upload create subdirectories "
            "in it.")),

        # Backup storage
        Option('backup.path', doc=(
            "Path to directory in filesystem where backup created if target "
            "destination is not specified.")),
        Option('backup.filename', default='%Y%m%d-%H%M%S.ngwbackup', doc=(
            "File name template (passed to strftime) for filename in "
            "backup.path if backup target destination is not specified.")),
        Option('backup.tmpdir', default=None, doc=(
            "Temporary directory used for backup integrity and archive "
            "packing/unpacking.")),

        # Estimate storage
        Option('storage.enabled', bool, default=False),
        Option('storage.limit', SizeInBytes, default=None, doc=(
            "Storage limit.")),

        # Ignore packages and components
        Option('packages.ignore', doc=(
            "Deprecated, use environment package.* option instead.")),
        Option('components.ignore', doc=(
            "Deperected, use environment component.* option instead.")),

        # Locale settings
        Option('locale.default', default='en'),
        Option('locale.available', list, default=None),
        Option('locale.external_path', default=None),
        Option('locale.poeditor.project_id', str, default=None),
        Option('locale.poeditor.api_token', str, default=None),

        # Other deployment settings
        Option('support_url', default="https://nextgis.com/contact/"),
        Option('provision.instance_id', default=None),
        Option('provision.system.title', default=None),

        # Debug settings
        Option('debug', bool, default=False, doc=(
            "Enable additional debug tools.")),
    )<|MERGE_RESOLUTION|>--- conflicted
+++ resolved
@@ -1,11 +1,11 @@
-import io
-import json
 import multiprocessing
 import os
 import os.path
 import platform
+import sys
+import io
+import json
 import re
-import sys
 import uuid
 import warnings
 from collections import OrderedDict
@@ -16,18 +16,12 @@
 import requests
 from requests.exceptions import RequestException
 from sqlalchemy import create_engine, text
-<<<<<<< HEAD
-=======
 from sqlalchemy.exc import OperationalError
 from sqlalchemy.orm import configure_mappers
 from sqlalchemy.orm.exc import NoResultFound
->>>>>>> 5cfc145e
 from sqlalchemy.engine.url import (
     URL as EngineURL,
     make_url as make_engine_url)
-from sqlalchemy.exc import OperationalError
-from sqlalchemy.orm import configure_mappers
-from sqlalchemy.orm.exc import NoResultFound
 
 # Prevent warning about missing __init__.py in migration directory. Is's OK
 # and migration directory is intended for migration scripts.
