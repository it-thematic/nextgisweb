# -*- coding: utf-8 -*-
from __future__ import division, absolute_import, print_function, unicode_literals
import os
import os.path
import json
from pkg_resources import resource_filename

from sqlalchemy import create_engine
from sqlalchemy.orm.exc import NoResultFound
from sqlalchemy.engine.url import (
    URL as EngineURL,
    make_url as make_engine_url)

from .. import db
from ..package import pkginfo
from ..component import Component
from ..models import DBSession
from ..i18n import Localizer, Translations

from .util import _
from .model import Base, Setting
from .command import BackupCommand  # NOQA
from .backup import BackupBase, TableBackup, SequenceBackup  # NOQA


class CoreComponent(Component):
    identity = 'core'
    metadata = Base.metadata

    def __init__(self, env, settings):
        super(CoreComponent, self).__init__(env, settings)
        self.locale_default = None
        self.debug = False

    def initialize(self):
        Component.initialize(self)

        self.locale_default = self._settings.get('locale.default', 'en')
        self.locale_available = self._settings.get(
            'locale.available', 'en ru').split(' ')

        setting_debug = self._settings.get('debug', 'false').lower()
        self.debug = setting_debug in ('true', 'yes', '1')

        if 'support_url' not in self._settings:
            self._settings['support_url'] = "http://nextgis.com/contact/"

        sa_url = make_engine_url(EngineURL(
            'postgresql+psycopg2',
            host=self._settings.get('database.host', 'localhost'),
            database=self._settings.get('database.name', 'nextgisweb'),
            username=self._settings.get('database.user', 'nextgisweb'),
            password=self._settings.get('database.password', '')
        ))

        self.engine = create_engine(sa_url)
        self._sa_engine = self.engine

        setting_check_at_startup = self._settings.get(
            'database.check_at_startup', 'false').lower()
        if setting_check_at_startup in ('true', 'yes', '1'):
            conn = self._sa_engine.connect()
            conn.close()

        DBSession.configure(bind=self._sa_engine)

        self.DBSession = DBSession

        self._backup_path = self.settings.get('backup.filename')
        self._backup_filename = self.settings.get(
            'backup.filename', '%Y%m%d-%H%M%S')

        self._backup_upload_bucket = self.settings.get(
            'backup_upload.bucket', 'ngwbackup')
        self._backup_upload_server = self.settings.get('backup_upload.server')
        self._backup_upload_access_key = self.settings.get(
            'backup_upload.access_key')
        self._backup_upload_secret_key = self.settings.get(
            'backup_upload.secret_key')

    def initialize_db(self):
        for k, v in (
            ('system.name', 'NextGIS Web'),
            ('system.full_name', self.localizer().translate(
                _('NextGIS geoinformation system'))),
            ('units', 'metric'),
            ('degree_format', 'dd')
        ):
            self.init_settings(self.identity, k, self._settings.get(k, v))

    def backup(self):
        metadata = self.env.metadata()

        conn = DBSession.connection()

        for tab in metadata.sorted_tables:
            yield TableBackup(self, tab.key)

            # Search sequence created automatically for PK
            # using "table_field_seq" mask and add to archive
            for col in tab.columns:
                if col.primary_key:
                    test_seq_name = tab.name + "_" + col.name + "_seq"
                    res = conn.execute(
                        """SELECT relname FROM pg_class
                        WHERE relkind = 'S' AND relname = %s""",
                        test_seq_name)

                    row = res.fetchone()
                    if row:
                        yield SequenceBackup(self, test_seq_name)

        for seq in metadata._sequences.itervalues():
            yield SequenceBackup(self, seq.name)

    def gtsdir(self, comp):
        """ Get component's file storage folder """
        return os.path.join(self.settings['sdir'], comp.identity) \
            if 'sdir' in self.settings else None

    def mksdir(self, comp):
        """ Create file storage folder """
        self.bmakedirs(self.settings['sdir'], comp.identity)

    def bmakedirs(self, base, path):
        fpath = os.path.join(base, path)
        if os.path.isdir(fpath):
            return

        if not os.path.isdir(base):
            raise IOError("Invalid base directory path")

        os.makedirs(fpath)

    def localizer(self, locale=None):
        if locale is None:
            locale = self.locale_default
        if not hasattr(self, '_localizer'):
            self._localizer = dict()
        if locale in self._localizer:
            return self._localizer[locale]

        translations = Translations()
        for pkg in pkginfo.packages:
            translations.scandir(resource_filename(pkg, 'locale'), locale)

        lobj = Localizer(locale, translations)
        self._localizer[locale] = lobj
        return lobj

    def settings_exists(self, component, name):
        return DBSession.query(db.exists().where(db.and_(
            Setting.component == component, Setting.name == name
        ))).scalar()

    def settings_get(self, component, name):
        try:
            obj = Setting.filter_by(component=component, name=name).one()
            return json.loads(obj.value)
        except NoResultFound:
            raise KeyError("Setting %s.%s not found!" % (component, name))

    def settings_set(self, component, name, value):
        try:
            obj = Setting.filter_by(component=component, name=name).one()
        except NoResultFound:
            obj = Setting(component=component, name=name).persist()
        obj.value = json.dumps(value)

    def settings_delete(self, component, name):
        try:
            DBSession.delete(Setting.filter_by(
                component=component, name=name).one())
        except NoResultFound:
            pass

    def init_settings(self, component, name, value):
        try:
            self.settings_get(component, name)
        except KeyError:
            self.settings_set(component, name, value)

    def query_stat(self):
        result = dict()
        try:
            result['full_name'] = self.settings_get('core', 'system.full_name')
        except KeyError:
            pass

        result['database_size'] = DBSession.query(db.func.pg_database_size(
            db.func.current_database(),)).scalar()

        return result

    settings_info = (
<<<<<<< HEAD
        dict(key='system.name', default="NextGIS Web", desc="GIS name"),
        dict(key='system.full_name', default="NextGIS Web", desc="Full GIS nane"),

        dict(key='database.host', default='localhost', desc="DB server name"),
        dict(key='database.name', default='nextgisweb', desc="DB name on the server"),
        dict(key='database.user', default='nextgisweb', desc="DB user name"),
        dict(key='database.password', desc="DB user password"),

        dict(key='database.check_at_startup', desc="Check connection of startup"),

        dict(key='packages.ignore', desc="Ignore listed packages"),
        dict(key='components.ignore', desc="Ignore listed components"),

        dict(key='locale.default', desc="Default locale"),
        dict(key='locale.available', desc="Available locale"),
        dict(key='debug', desc="Additional debug tools"),
        dict(key='sdir', desc="Data storage folder"),

        dict(
            key='permissions.disable_check.rendering',
            desc="Turn off permission checking for rendering"),
        dict(
            key='permissions.disable_check.identify',
            desc="Turn off permission checking for identification"),
=======
        dict(key='system.name', default=u"NextGIS Web", desc=u"GIS name"),
        dict(key='system.full_name', default=u"NextGIS Web", desc=u"Full GIS nane"),

        dict(key='database.host', default='localhost', desc=u"DB server name"),
        dict(key='database.name', default='nextgisweb', desc=u"DB name on the server"),
        dict(key='database.user', default='nextgisweb', desc=u"DB user name"),
        dict(key='database.password', desc=u"DB user password"),

        dict(key='database.check_at_startup', desc=u"Check connection of startup"),

        dict(key='packages.ignore', desc=u"Ignore listed packages"),
        dict(key='components.ignore', desc=u"Ignore listed components"),

        dict(key='locale.default', desc=u"Default locale"),
        dict(key='locale.available', desc=u"Available locale"),
        dict(key='debug', desc=u"Additional debug tools"),
        dict(key='sdir', desc=u"Data storage folder"),

        dict(key='support_url', desc=u"Support URL"),

        dict(key='permissions.disable_check.rendering', desc=u"Turn off permission checking for rendering"),
        dict(key='permissions.disable_check.identify', desc=u"Turn off permission checking for identification"),
>>>>>>> f6a820cd
    )<|MERGE_RESOLUTION|>--- conflicted
+++ resolved
@@ -193,7 +193,6 @@
         return result
 
     settings_info = (
-<<<<<<< HEAD
         dict(key='system.name', default="NextGIS Web", desc="GIS name"),
         dict(key='system.full_name', default="NextGIS Web", desc="Full GIS nane"),
 
@@ -211,6 +210,8 @@
         dict(key='locale.available', desc="Available locale"),
         dict(key='debug', desc="Additional debug tools"),
         dict(key='sdir', desc="Data storage folder"),
+
+        dict(key='support_url', desc="Support URL"),
 
         dict(
             key='permissions.disable_check.rendering',
@@ -218,28 +219,4 @@
         dict(
             key='permissions.disable_check.identify',
             desc="Turn off permission checking for identification"),
-=======
-        dict(key='system.name', default=u"NextGIS Web", desc=u"GIS name"),
-        dict(key='system.full_name', default=u"NextGIS Web", desc=u"Full GIS nane"),
-
-        dict(key='database.host', default='localhost', desc=u"DB server name"),
-        dict(key='database.name', default='nextgisweb', desc=u"DB name on the server"),
-        dict(key='database.user', default='nextgisweb', desc=u"DB user name"),
-        dict(key='database.password', desc=u"DB user password"),
-
-        dict(key='database.check_at_startup', desc=u"Check connection of startup"),
-
-        dict(key='packages.ignore', desc=u"Ignore listed packages"),
-        dict(key='components.ignore', desc=u"Ignore listed components"),
-
-        dict(key='locale.default', desc=u"Default locale"),
-        dict(key='locale.available', desc=u"Available locale"),
-        dict(key='debug', desc=u"Additional debug tools"),
-        dict(key='sdir', desc=u"Data storage folder"),
-
-        dict(key='support_url', desc=u"Support URL"),
-
-        dict(key='permissions.disable_check.rendering', desc=u"Turn off permission checking for rendering"),
-        dict(key='permissions.disable_check.identify', desc=u"Turn off permission checking for identification"),
->>>>>>> f6a820cd
     )