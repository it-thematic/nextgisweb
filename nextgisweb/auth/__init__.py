import json
from datetime import datetime, timedelta
from urllib.parse import urlencode, urlparse

import transaction
from pyramid.httpexceptions import HTTPForbidden
from pyramid.interfaces import ISecurityPolicy
<<<<<<< HEAD
from sqlalchemy.orm import defer
from sqlalchemy.orm.exc import NoResultFound
=======
>>>>>>> 5cfc145e

from . import command  # NOQA
from .exception import UserDisabledException
from .models import Base, Principal, User, Group, OnFindReferencesData
from .oauth import OAuthHelper, OAuthToken, OnAccessTokenToUser
from .policy import SecurityPolicy
from .util import _
from .views import OnUserLogin
from .. import db
from ..component import Component
from ..core.exception import ValidationError
from ..lib.config import OptionAnnotations, Option
from ..lib.logging import logger
from ..models import DBSession
from ..pyramid import Session, SessionStore
from ..pyramid.util import gensecret
<<<<<<< HEAD
=======
from .. import db

from .models import Base, Principal, User, Group, OnFindReferencesData
from .exception import UserDisabledException
from .policy import SecurityPolicy
from .oauth import OAuthHelper, OAuthToken, OnAccessTokenToUser
from .util import _
from .views import OnUserLogin
from . import command # NOQA
>>>>>>> 5cfc145e

__all__ = [
    'Principal', 'User', 'Group', 'OnAccessTokenToUser',
    'OnFindReferencesData', 'OnUserLogin']


class AuthComponent(Component):
    identity = 'auth'
    metadata = Base.metadata

    def initialize(self):
        super().initialize()
        self.settings_register = self.options['register']
        self.oauth = OAuthHelper(self.options.with_prefix('oauth')) \
            if self.options['oauth.enabled'] else None

    def initialize_db(self):
        self.initialize_user(
            keyname='guest',
            system=True,
            display_name=_("Guest")
        )

        self.initialize_user(
            keyname='everyone',
            system=True,
            display_name=_("Everyone")
        ).persist()

        self.initialize_user(
            keyname='authenticated',
            system=True,
            display_name=_("Authenticated")
        ).persist()

        adm_opts = self.options.with_prefix('provision.administrator')

        self.initialize_group(
            keyname='administrators',
            system=True,
            display_name=_("Administrators"),
            members=[self.initialize_user(
                keyname='administrator',
                display_name=_("Administrator"),
                password=adm_opts['password'],
                oauth_subject=adm_opts['oauth_subject'],
            ), ]
        ).persist()

        self.initialize_user(
            system=True,
            keyname='owner',
            display_name=_("Owner")
        ).persist()

    def setup_pyramid(self, config):

        def user(request):
            environ = request.environ
            cached = environ.get('auth.user_obj')

            # Check that the cached value is in the current DBSession (and
            # therefore can load fields from DB).
            if cached is not None and cached in DBSession:
                return cached

            # Username, password and token are validated here.
            user_id = request.authenticated_userid

            user = DBSession.query(User).filter(
                (User.id == user_id) if user_id is not None
                else (User.keyname == 'guest'),
            ).options(
                defer(User.description),
                defer(User.password_hash),
                defer(User.oauth_subject),
                defer(User.oauth_tstamp),
            ).one()

            if user.disabled:
                raise UserDisabledException()

            # Update last_activity if more than activity_delta time passed, but
            # only once per request.
            if cached is None:
                # Make locals in order to avoid SA session expiration issues
                user_id, user_la = user.id, user.last_activity

                delta = self.options['activity_delta']
                if user_la is None or (datetime.utcnow() - user_la) > delta:

                    def update_last_activity(request):
                        with transaction.manager:
                            DBSession.query(User).filter_by(
                                principal_id=user_id,
                                last_activity=user_la,
                            ).update(dict(last_activity=datetime.utcnow()))

                    request.add_finished_callback(update_last_activity)

            # Store essential user details request's environ
            environ['auth.user'] = dict(
                id=user.id, keyname=user.keyname,
                display_name=user.display_name,
                language=user.language)

            environ['auth.user_obj'] = user
            return user

        def require_administrator(request):
            if not request.user.is_administrator:
                raise HTTPForbidden(
                    "Membership in group 'administrators' required!")

        config.add_request_method(user, property=True)
        config.add_request_method(require_administrator)

        config.set_security_policy(SecurityPolicy(
            self, self.options.with_prefix('policy')))

        from . import views, api
        views.setup_pyramid(self, config)
        api.setup_pyramid(self, config)

    def query_stat(self):
        user_count = DBSession.query(db.func.count(User.id)).filter(
            db.and_(db.not_(User.system), db.not_(User.disabled))).scalar()

        la_everyone = DBSession.query(db.func.max(User.last_activity)).scalar()

        la_authenticated = DBSession.query(db.func.max(User.last_activity)).filter(
            User.keyname != 'guest').scalar()

        la_administrator = DBSession.query(db.func.max(User.last_activity)).filter(
            User.member_of.any(keyname='administrators')).scalar()

        return dict(
            user_count=user_count,
            last_activity=dict(
                everyone=la_everyone,
                authenticated=la_authenticated,
                administrator=la_administrator,
            )
        )

    def initialize_user(self, keyname, display_name, **kwargs):
        """ Checks is user with keyname exists in DB and
        if not, creates it with kwargs parameters """

        try:
            obj = User.filter_by(keyname=keyname).one()
        except NoResultFound:
            obj = User(
                keyname=keyname,
                display_name=translate(self, display_name),
                **kwargs).persist()

        return obj

    def initialize_group(self, keyname, display_name, **kwargs):
        """ Checks is usergroup with keyname exists in DB and
        if not, creates it with kwargs parameters """

        try:
            obj = Group.filter_by(keyname=keyname).one()
        except NoResultFound:
            obj = Group(
                keyname=keyname,
                display_name=translate(self, display_name),
                **kwargs).persist()

        return obj

    def authenticate(self, request, login, password):
        auth_policy = request.registry.getUtility(ISecurityPolicy)
        user, tresp = auth_policy.authenticate_with_password(
            username=request.POST['login'].strip(),
            password=request.POST['password'])

        headers = auth_policy.remember(request, (user.id, tresp))

        return user, headers

    def session_invite(self, keyname, url):
        user = User.filter_by(keyname=keyname).one_or_none()
        if user is None:
            group = Group.filter_by(keyname=keyname).one_or_none()
            if group is None:
                raise RuntimeError(f"No user or group found for keyname '{keyname}'")
            for user in group.members:
                if not user.disabled:
                    break
            else:
                raise RuntimeError(f"Unable to find an enabled member of '{keyname}' group")

        result = urlparse(url)

        sid = gensecret(32)
        utcnow = datetime.utcnow()
        lifetime = timedelta(minutes=30)
        expires = (utcnow + lifetime).replace(microsecond=0)

        session_expires = int(expires.timestamp())

        options = self.env.auth.options.with_prefix('policy.local')
        half_life = timedelta(seconds=int(lifetime.total_seconds()) / 2)
        refresh = min(half_life, options['refresh'])
        session_refresh = int((utcnow + refresh).timestamp())

        current = ['LOCAL', user.id, session_expires, session_refresh]

        with transaction.manager:
            Session(id=sid, created=utcnow, last_activity=utcnow).persist()
            for k, v in (
                ('auth.policy.current', current),
                ('invite', True),
            ):
                SessionStore(session_id=sid, key=k, value=json.dumps(v)).persist()

        query = dict(sid=sid, expires=expires.isoformat())
        if (len(result.path) > 0 and result.path != '/'):
            query['next'] = result.path

        url = result.scheme + '://' + result.netloc + '/session/invite?' + urlencode(query)
        return url

    def check_user_limit(self, exclude_id=None):
        user_limit = self.options['user_limit']
        if user_limit is not None:
            query = DBSession.query(db.func.count(User.id)).filter(
                db.and_(db.not_(User.system), db.not_(User.disabled)))
            if exclude_id is not None:
                query = query.filter(User.id != exclude_id)

            with DBSession.no_autoflush:
                active_user_count = query.scalar()

            if active_user_count >= user_limit:
                raise ValidationError(message=_(
                    "Maximum number of users is reached. Your current plan user number limit is %d."
                ) % user_limit)

    def maintenance(self):
        with transaction.manager:
            # Add additional minute for clock skew
            exp = datetime.utcnow() + timedelta(seconds=60)
            logger.debug("Cleaning up expired OAuth tokens (exp < %s)", exp)

            rows = OAuthToken.filter(OAuthToken.exp < exp).delete()
            logger.info("Expired cached OAuth tokens deleted: %d", rows)

    def backup_configure(self, config):
        super().backup_configure(config)
        config.exclude_table_data('public', OAuthToken.__tablename__)

    option_annotations = OptionAnnotations((
        Option('register', bool, default=False,
               doc="Allow user registration."),

        Option('login_route_name', default='auth.login',
               doc="Name of route for login page."),

        Option('logout_route_name', default='auth.logout',
               doc="Name of route for logout page."),

        Option('activity_delta', timedelta, default=timedelta(minutes=10),
               doc="User last activity update time delta."),

        Option('user_limit', int, default=None, doc="Limit of enabled users"),

        Option('provision.administrator.password', str, default='admin'),
        Option('provision.administrator.oauth_subject', str, default=None),
    ))

    option_annotations += OAuthHelper.option_annotations.with_prefix('oauth')
    option_annotations += SecurityPolicy.option_annotations.with_prefix('policy')


def translate(self, trstring):
    return self.env.core.localizer().translate(trstring)<|MERGE_RESOLUTION|>--- conflicted
+++ resolved
@@ -3,31 +3,18 @@
 from urllib.parse import urlencode, urlparse
 
 import transaction
+from sqlalchemy.orm.exc import NoResultFound
+from sqlalchemy.orm import defer
 from pyramid.httpexceptions import HTTPForbidden
 from pyramid.interfaces import ISecurityPolicy
-<<<<<<< HEAD
-from sqlalchemy.orm import defer
-from sqlalchemy.orm.exc import NoResultFound
-=======
->>>>>>> 5cfc145e
-
-from . import command  # NOQA
-from .exception import UserDisabledException
-from .models import Base, Principal, User, Group, OnFindReferencesData
-from .oauth import OAuthHelper, OAuthToken, OnAccessTokenToUser
-from .policy import SecurityPolicy
-from .util import _
-from .views import OnUserLogin
-from .. import db
+
+from ..lib.config import OptionAnnotations, Option
+from ..lib.logging import logger
 from ..component import Component
 from ..core.exception import ValidationError
-from ..lib.config import OptionAnnotations, Option
-from ..lib.logging import logger
 from ..models import DBSession
 from ..pyramid import Session, SessionStore
 from ..pyramid.util import gensecret
-<<<<<<< HEAD
-=======
 from .. import db
 
 from .models import Base, Principal, User, Group, OnFindReferencesData
@@ -37,7 +24,6 @@
 from .util import _
 from .views import OnUserLogin
 from . import command # NOQA
->>>>>>> 5cfc145e
 
 __all__ = [
     'Principal', 'User', 'Group', 'OnAccessTokenToUser',
