import json
import secrets
import string
from datetime import datetime
from urllib.parse import urlencode, parse_qsl

import sqlalchemy as sa
import zope.event
from pyramid.events import BeforeRender
from pyramid.httpexceptions import HTTPFound, HTTPNotFound, HTTPUnauthorized
from pyramid.renderers import render_to_response
from pyramid.security import remember, forget
from sqlalchemy.orm.exc import NoResultFound

from .exception import InvalidCredentialsException, UserDisabledException
from .models import Principal, User, Group
from .oauth import InvalidTokenException, AuthorizationException
from .util import _
from .. import dynmenu as dm
from ..models import DBSession
from ..pyramid import SessionStore, WebSession
<<<<<<< HEAD
from ..views import ModelController, permalinker
=======
from ..views import  permalinker
from .. import dynmenu as dm

from .models import Principal, User, Group

from .exception import InvalidCredentialsException, UserDisabledException
from .oauth import InvalidTokenException, AuthorizationException
from .util import _
>>>>>>> 5cfc145e


class OnUserLogin(object):

    def __init__(self, user, request, next_url):
        self._user = user
        self._request = request
        self._next_url = next_url

    @property
    def user(self):
        return self._user

    @property
    def request(self):
        return self._request

    @property
    def next_url(self):
        return self._next_url

    def set_next_url(self, url):
        self._next_url = url


def login(request):
    next_url = request.params.get('next', request.application_url)

    if request.method == 'POST':
        if 'sid' in request.POST:
            sid = request.POST['sid']
            expires = request.POST['expires']

            try:
                store = SessionStore.filter_by(session_id=sid, key='auth.policy.current').one()
            except NoResultFound:
                raise InvalidCredentialsException(message=_("Session not found."))
            value = json.loads(store.value)

            exp = datetime.fromtimestamp(value[2])
            if datetime.fromisoformat(expires) != exp:
                raise InvalidCredentialsException(message=_("Invalid 'expires' parameter."))
            now = datetime.utcnow()
            if exp <= now:
                raise InvalidCredentialsException(message=_("Session expired."))

            cookie_settings = WebSession.cookie_settings(request)
            cookie_settings['max_age'] = int((exp - now).total_seconds())

            cookie_name = request.env.pyramid.options['session.cookie.name']

            response = HTTPFound(location=next_url)
            response.set_cookie(cookie_name, value=sid, **cookie_settings)

            return response
        else:
            try:
                user, headers = request.env.auth.authenticate(
                    request, request.POST['login'].strip(), request.POST['password'])
            except (InvalidCredentialsException, UserDisabledException) as exc:
                return dict(error=exc.title, next_url=next_url)

            event = OnUserLogin(user, request, next_url)
            zope.event.notify(event)

            return HTTPFound(location=event.next_url, headers=headers)

    return dict(next_url=next_url)


def session_invite(request):
    if any(k not in request.GET for k in ('sid', 'expires')):
        raise HTTPNotFound()

    return dict(
        session_id=request.GET['sid'],
        expires=request.GET['expires'],
        next_url=request.GET.get('next'))


def oauth(request):
    oaserver = request.env.auth.oauth

    oauth_url = request.route_url('auth.oauth')
    oauth_path = request.route_path('auth.oauth')

    def cookie_name(state):
        return 'ngw-oastate-' + state

    if 'error' in request.params:
        raise AuthorizationException()

    elif 'code' in request.params and 'state' in request.params:
        # Extract data from state named cookie
        state = request.params['state']
        try:
            data = dict(parse_qsl(request.cookies[cookie_name(state)]))
        except ValueError:
            raise AuthorizationException("State cookie parse error")

        tresp = oaserver.grant_type_authorization_code(
            request.params['code'], oauth_url)

        if data['merge'] == '1' and request.user.keyname != 'guest':
            user = oaserver.access_token_to_user(tresp.access_token, merge_user=request.user)
        else:
            user = oaserver.access_token_to_user(tresp.access_token)

        if user is None:
            raise InvalidTokenException()

        DBSession.flush()
        headers = remember(request, (user.id, tresp))

        event = OnUserLogin(user, request, data['next_url'])
        zope.event.notify(event)

        response = HTTPFound(location=event.next_url, headers=headers)
        response.delete_cookie(cookie_name(state), path=oauth_path)
        return response

    else:
        data = dict(
            next_url=request.params.get('next', request.application_url),
            merge=request.params.get('merge', '0')
        )

        alphabet = string.ascii_letters + string.digits
        state = ''.join(secrets.choice(alphabet) for i in range(16))
        ac_url = oaserver.authorization_code_url(oauth_url, state=state)

        response = HTTPFound(location=ac_url)

        # Store data in state named cookie
        response.set_cookie(
            cookie_name(state), value=urlencode(data),
            path=oauth_path, max_age=600, httponly=True)

        return response


def logout(request):
    oaserver = request.env.auth.oauth

    location = request.application_url

    if oaserver is not None:
        logout_endpoint = oaserver.options.get('server.logout_endpoint')
        if logout_endpoint is not None:
            current = request.session.get('auth.policy.current')
            if current is not None and current[0] == 'OAUTH':
                qs = dict(redirect_uri=request.application_url)
                location = logout_endpoint + '?' + urlencode(qs)

    headers = forget(request)

    return HTTPFound(location=location, headers=headers)


def _login_url(request):
    """ Request method for getting preferred login url (local or OAuth) """

    auth = request.env.auth

    login_qs = dict()
    if request.matched_route is None or request.matched_route.name not in (
        auth.options['login_route_name'], auth.options['logout_route_name']
    ):
        login_qs['next'] = request.url

    oauth_opts = auth.options.with_prefix('oauth')
    if oauth_opts['enabled'] and oauth_opts['default'] and not oauth_opts['server.password']:
        login_url = request.route_url('auth.oauth', _query=login_qs)
    else:
        login_url = request.route_url(auth.options['login_route_name'], _query=login_qs)

    return login_url


def forbidden_error_handler(request, err_info, exc, exc_info, **kwargs):
    # If user is not authentificated, we can offer him to sign in
    if (
        request.method == 'GET'
        and not request.is_api and not request.is_xhr
        and err_info.http_status_code == 403
        and request.authenticated_userid is None
    ):
        response = render_to_response('nextgisweb:auth/template/login.mako', dict(
            auth_required=(
                request.env.auth.options['oauth.enabled']
                and request.env.auth.options['oauth.default']
            ), next_url=request.url,
        ), request=request)
        response.status = 403
        return response


def settings(request):
    if request.user.keyname == 'guest':
        return HTTPUnauthorized()

    return dict(title=_("User settings"))


def user_browse(request):
    request.require_administrator()
    return dict(
        title=_("Users"),
        entrypoint='@nextgisweb/auth/user-browse',
        dynmenu=request.env.pyramid.control_panel)


def user_create_or_edit(request):
    request.require_administrator()

    result = dict(
        entrypoint='@nextgisweb/auth/user-widget',
        dynmenu=request.env.pyramid.control_panel)

    if 'id' not in request.matchdict:
        result['title'] = _("Create new user")
    else:
        try:
            obj = User.filter_by(**request.matchdict).one()
        except NoResultFound:
            raise HTTPNotFound()
        result['props'] = dict(id=obj.id)
        result['title'] = obj.display_name

    return result


def group_browse(request):
    request.require_administrator()
    return dict(
        title=_("Groups"),
        entrypoint='@nextgisweb/auth/group-browse',
        dynmenu=request.env.pyramid.control_panel)


def group_create_or_edit(request):
    request.require_administrator()

    result = dict(
        entrypoint='@nextgisweb/auth/group-widget',
        dynmenu=request.env.pyramid.control_panel)

    if 'id' not in request.matchdict:
        result['title'] = _("Create new group")
    else:
        try:
            obj = Group.filter_by(**request.matchdict).one()
        except NoResultFound:
            raise HTTPNotFound()
        result['props'] = dict(id=obj.id)
        result['title'] = obj.display_name

    return result


def setup_pyramid(comp, config):
    # Add it before default pyramid handlers
    comp.env.pyramid.error_handlers.insert(0, forbidden_error_handler)

    config.add_route('auth.login', '/login') \
        .add_view(login, renderer='nextgisweb:auth/template/login.mako')

    config.add_route(
        'pyramid.session.invite',
        '/session/invite'
    ).add_view(session_invite, renderer='nextgisweb:auth/template/session_invite.mako')

    config.add_route('auth.logout', '/logout').add_view(logout)

    config.add_route('auth.oauth', '/oauth').add_view(oauth)

    config.add_route('auth.settings', '/settings') \
        .add_view(settings, renderer='nextgisweb:auth/template/settings.mako')

    config.add_request_method(_login_url, name='login_url')

    def principal_dump(request):
        query = sa.orm.with_polymorphic(Principal, '*').query()
        result = []

        for p in query:
            result.append(dict(
                id=p.id,
                cls=p.cls,
                system=p.system,
                keyname=p.keyname,
                display_name=p.display_name
            ))

        return result

    config.add_route('auth.principal_dump', '/auth/principal/dump') \
        .add_view(principal_dump, renderer='json')

    react_renderer = 'nextgisweb:gui/template/react_app.mako'
    config.add_route('auth.user.browse', '/auth/user/', client=True) \
        .add_view(user_browse, renderer=react_renderer)
    config.add_route('auth.user.create', '/auth/user/create', client=True) \
        .add_view(user_create_or_edit, renderer=react_renderer)
    config.add_route('auth.user.edit', '/auth/user/{id:\\d+}', client=True) \
        .add_view(user_create_or_edit, renderer=react_renderer)

    config.add_route('auth.group.browse', '/auth/group/', client=True) \
        .add_view(group_browse, renderer=react_renderer)
    config.add_route('auth.group.create', '/auth/group/create', client=True) \
        .add_view(group_create_or_edit, renderer=react_renderer)
    config.add_route('auth.group.edit', '/auth/group/{id:\\d+}', client=True) \
        .add_view(group_create_or_edit, renderer=react_renderer)

    permalinker(User, "auth.user.edit")
    permalinker(Group, "auth.group.edit")

    class AuthComponentMenu(dm.DynItem):

        def build(self, kwargs):
            yield dm.Link(
                self.sub('user'), _("Users"),
                lambda kwargs: kwargs.request.route_url('auth.user.browse'))

            yield dm.Link(
                self.sub('group'), _("Groups"),
                lambda kwargs: kwargs.request.route_url('auth.group.browse'))

    comp.env.pyramid.control_panel.add(
        dm.Label('auth', _("Groups and users")),
        AuthComponentMenu('auth'))

    # Login and logout routes names
    def add_globals(event):
        event['login_route_name'] = comp.options['login_route_name']
        event['logout_route_name'] = comp.options['logout_route_name']

    config.add_subscriber(add_globals, BeforeRender)<|MERGE_RESOLUTION|>--- conflicted
+++ resolved
@@ -1,27 +1,20 @@
 import json
-import secrets
-import string
 from datetime import datetime
 from urllib.parse import urlencode, parse_qsl
 
+import string
+import secrets
+import zope.event
 import sqlalchemy as sa
-import zope.event
+
 from pyramid.events import BeforeRender
+from pyramid.security import remember, forget
+from pyramid.renderers import render_to_response
 from pyramid.httpexceptions import HTTPFound, HTTPNotFound, HTTPUnauthorized
-from pyramid.renderers import render_to_response
-from pyramid.security import remember, forget
 from sqlalchemy.orm.exc import NoResultFound
 
-from .exception import InvalidCredentialsException, UserDisabledException
-from .models import Principal, User, Group
-from .oauth import InvalidTokenException, AuthorizationException
-from .util import _
-from .. import dynmenu as dm
 from ..models import DBSession
 from ..pyramid import SessionStore, WebSession
-<<<<<<< HEAD
-from ..views import ModelController, permalinker
-=======
 from ..views import  permalinker
 from .. import dynmenu as dm
 
@@ -30,7 +23,6 @@
 from .exception import InvalidCredentialsException, UserDisabledException
 from .oauth import InvalidTokenException, AuthorizationException
 from .util import _
->>>>>>> 5cfc145e
 
 
 class OnUserLogin(object):
