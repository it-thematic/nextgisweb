<%inherit file="nextgisweb:pyramid/template/base.mako" />
<%! from nextgisweb.auth.util import _ %>

<<<<<<< HEAD
%if request.env.auth.options['oauth.enabled'] and request.env.auth.options['oauth.bind']:
=======
<% oauth = request.env.auth.oauth%>
%if oauth is not None and oauth.options['enabled'] and oauth.options['bind']:
>>>>>>> 5d66e2c2
    <h2>NextGIS ID</h2>
    <p>
    %if request.user.oauth_subject is None:
        <%
            query = dict(merge=1, next=request.current_route_url())
            oauth_url = request.route_url('auth.oauth', _query=query)
        %>
        <a href="${oauth_url}">${tr(_("Sign in with OAuth"))}</a>
    %else:
        ${tr(_("Your account is bound to NextGIS ID account"))}
    %endif
    </p>
%endif<|MERGE_RESOLUTION|>--- conflicted
+++ resolved
@@ -1,12 +1,8 @@
 <%inherit file="nextgisweb:pyramid/template/base.mako" />
 <%! from nextgisweb.auth.util import _ %>
 
-<<<<<<< HEAD
-%if request.env.auth.options['oauth.enabled'] and request.env.auth.options['oauth.bind']:
-=======
 <% oauth = request.env.auth.oauth%>
 %if oauth is not None and oauth.options['enabled'] and oauth.options['bind']:
->>>>>>> 5d66e2c2
     <h2>NextGIS ID</h2>
     <p>
     %if request.user.oauth_subject is None:
