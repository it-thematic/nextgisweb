--- conflicted
+++ resolved
@@ -144,14 +144,9 @@
                     fdeferred = deferred;
 
                 array.forEach(items, function (itm) {
-<<<<<<< HEAD
-                    var id = this.display.itemStore.getValue(itm, 'id'),
-                        layerId = this.display.itemStore.getValue(itm, 'layerId'),
-                        search = this.display.itemStore.getValue(itm, 'searching'),
-=======
                     var id = this.display.itemStore.getValue(itm, "id"),
                         layerId = this.display.itemStore.getValue(itm, "layerId"),
->>>>>>> ed8a52bc
+                        search = this.display.itemStore.getValue(itm, "searching"),
                         itmConfig = this.display._itemConfigById[id],
                         pluginConfig = itmConfig.plugin["ngw-webmap/plugin/FeatureLayer"];
 
