define([
    "dojo/_base/declare",
    "dojo/_base/array",
    "dojo/dom-class",
    "dojox/dtl",
    "dojox/dtl/Context",
    "openlayers/ol",
    "../../ol-ext/ol-popup",
    "ngw-webmap/layers/annotations/AnnotationFeature",
    "ngw-webmap/ol/layer/Vector",
], function (
    declare,
    array,
    domClass,
    dtl,
    dtlContext,
    ol,
    olPopup,
    AnnotationFeature,
    Vector
) {
    return declare(null, {
        _layer: null,
        _source: null,
        _map: null,
        _popupsVisible: null,

        constructor: function (editable) {
            this._editable = editable;
            this._source = new ol.source.Vector();
            this._layer = new Vector("", {
                title: "annotations",
            });
            this._layer.set("visibility", false);
            this._layer.olLayer.setSource(this._source);
        },

        addToMap: function (map) {
            this._map = map;
            map.addLayer(this._layer);
        },

        getSource: function () {
            return this._source;
        },

        fillAnnotations: function (annotationsInfo) {
            var editable = this._editable,
                annotationFeatures;

            annotationFeatures = array.map(
                annotationsInfo,
                function (annotationInfo) {
                    return new AnnotationFeature({
                        annotationInfo: annotationInfo,
                        editable: editable,
                    });
                },
                this
            );

            array.forEach(
                annotationFeatures,
                function (annotationFeature) {
                    this._source.addFeature(annotationFeature.getFeature());
                },
                this
            );

            this.applyFilter();
        },

        getLayer: function () {
            return this._layer;
        },

        showPopups: function () {
<<<<<<< HEAD
            const olFeatures = this._source.getFeatures();
            array.forEach(
                olFeatures,
                function (olFeature) {
                    this.showPopup(olFeature);
                },
                this
            );
        },

        showPopup: function (annotationFeature) {
            const popup =
                typeof annotationFeature.getPopup === "function"
                    ? annotationFeature.getPopup()
                    : annotationFeature.get("popup");
            popup.addToMap(this._map).show();
            domClass.add(popup._popup.element, "annotation-layer");
=======
            this._popupsVisible = true;
            this.applyFilter(this._filter);
        },

        showPopup: function (annotationFeature) {
            annotationFeature.togglePopup(true, this._map);
>>>>>>> 5cfc145e
        },

        hidePopups: function () {
            array.forEach(
                this._source.getFeatures(),
                (f) => f.get("annFeature").togglePopup(false),
                this
            );
            this._popupsVisible = false;
        },

        removeAnnFeature: function (annFeature) {
            const olFeature = annFeature.getFeature();
            olFeature.get("popup").remove();
            this._source.removeFeature(olFeature);
            annFeature.clearOlFeature();
        },

        _filter: null,
        
        getFilter: function () {
            return this._filter;
        },
        
        applyFilter: function (filter) {
            if (filter) this._filter = filter;

            this._source.getFeatures().forEach((f) => {
                const { annFeature } = f.getProperties();
                const accessType = annFeature.getAccessType();
                const visible = this._filter[accessType];
                annFeature.toggleVisible(visible);
                annFeature.togglePopup(
                    this._popupsVisible ? visible : false,
                    this._map
                );
            });
        },
    });
});<|MERGE_RESOLUTION|>--- conflicted
+++ resolved
@@ -75,32 +75,12 @@
         },
 
         showPopups: function () {
-<<<<<<< HEAD
-            const olFeatures = this._source.getFeatures();
-            array.forEach(
-                olFeatures,
-                function (olFeature) {
-                    this.showPopup(olFeature);
-                },
-                this
-            );
-        },
-
-        showPopup: function (annotationFeature) {
-            const popup =
-                typeof annotationFeature.getPopup === "function"
-                    ? annotationFeature.getPopup()
-                    : annotationFeature.get("popup");
-            popup.addToMap(this._map).show();
-            domClass.add(popup._popup.element, "annotation-layer");
-=======
             this._popupsVisible = true;
             this.applyFilter(this._filter);
         },
 
         showPopup: function (annotationFeature) {
             annotationFeature.togglePopup(true, this._map);
->>>>>>> 5cfc145e
         },
 
         hidePopups: function () {
