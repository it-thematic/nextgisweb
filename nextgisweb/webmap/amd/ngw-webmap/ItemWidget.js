define([
    "dojo/_base/declare",
    "dojo/_base/array",
    "dojo/_base/lang",
    "dojo/Deferred",
    "dojo/dom-style",
    "dojo/dom-construct",
    "dojo/dom-class",
    "dijit/layout/ContentPane",
    "dijit/_TemplatedMixin",
    "dijit/_WidgetsInTemplateMixin",
    "dojo/data/ItemFileWriteStore",
    "dojo/data/ObjectStore",
    "dojo/store/Memory",
    "dojo/store/Observable",
    "dojo/aspect",
    "./OrderedStoreMixin",
    "dijit/tree/TreeStoreModel",
    "dijit/Tree",
    "dijit/tree/dndSource",
    "dijit/registry",
    "dijit/Dialog",
    "dijit/form/Button",
    "dijit/form/CheckBox",
    "dijit/layout/BorderContainer",
    "dojox/layout/TableContainer",
    "dgrid/OnDemandGrid",
    "dgrid/Keyboard",
    "dgrid/extensions/DnD",
    "dgrid/extensions/DijitRegistry",
    "ngw-resource/serialize",
    "ngw-resource/ResourcePicker",
    "@nextgisweb/pyramid/i18n!",
    // resource
    "dojo/text!./template/ItemWidget.hbs",
    //"xstyle/css!./template/resource/ItemWidget.css",
    "@nextgisweb/pyramid/settings!",
    // template
    "dijit/layout/TabContainer",
    "dijit/layout/StackContainer",
    "dijit/layout/ContentPane",
    "dijit/Toolbar",
    "ngw-pyramid/form/DisplayNameTextBox",
    "ngw-pyramid/form/ScaleTextBox",
    "dijit/form/TextBox",
    "dijit/form/NumberTextBox",
    "dijit/form/Select",
    "ngw-resource/Tree",
    "ngw-resource/form/ResourceLink",

    //css
    "xstyle/css!./template/resources/ItemWidget.css"
], function (
    declare,
    array,
    lang,
    Deferred,
    domStyle,
    domConstruct,
    domClass,
    ContentPane,
    _TemplatedMixin,
    _WidgetsInTemplateMixin,
    ItemFileWriteStore,
    ObjectStore,
    Memory,
    Observable,
    aspect,
    OrderedStoreMixin,
    TreeStoreModel,
    Tree,
    dndSource,
    registry,
    Dialog,
    Button,
    CheckBox,
    BorderContainer,
    TableContainer,
    Grid,
    Keyboard,
    DnD,
    DijitRegistry,
    serialize,
    ResourcePicker,
    i18n,
    template,
    settings
) {
    var OrderedStore = declare([Memory, OrderedStoreMixin]);

    var OrdinalWidget = declare([Grid, DnD, Keyboard, DijitRegistry]);

    var LayerOrder = declare([Dialog], {
        title: i18n.gettext("Layer order"),
        ordinal: "position",
        layerOrdinal: "draw_order_position",
        labelField: "label",
        enabled: false,

        constructor: function (kwargs) {
            declare.safeMixin(this, kwargs);

            this.ordinalWidget = new OrdinalWidget({
                region: "center",
                columns: [{
                    field: this.labelField,
                    sortable: false
                }],
                showHeader: false,
                class: "layer-order__grid layer-order__grid--faded"
            });

            aspect.after(this.store, "onNew", lang.hitch(this, this.setOrdinalWidgetStore));
            aspect.after(this.store, "onDelete", lang.hitch(this, this.setOrdinalWidgetStore));
            aspect.after(this.store, "onSet", lang.hitch(this, this.setOrdinalWidgetStore));
        },

        buildRendering: function () {
            this.inherited(arguments);

            this.container = new BorderContainer({
                style: "width: 400px; height: 300px",
                class: "layer-order"
            }).placeAt(this);

            domConstruct.place(this.ordinalWidget.domNode, this.container.domNode);

            this.actionBar = domConstruct.create("div", {
                class: "dijitDialogPaneActionBar"
            }, this.containerNode);

            this.checkboxContainer = domConstruct.create("div", {
                style: "float: left; margin-top: 3px"
            }, this.actionBar);

            this.chckbxEnabled =  new CheckBox({
                id: "layerOrderEnabled",
                name: "layerOrderEnabled"
            }).placeAt(this.checkboxContainer);

            this.checkboxContainer.appendChild(domConstruct.create("label", {
                for : "layerOrderEnabled",
                style: "vertical-align: middle; padding-left: 4px;",
                innerHTML: i18n.gettext("Use on the map")
            }));

            this.btnOk = new Button({
                label: i18n.gettext("Save"),
                onClick: lang.hitch(this, this.save)
            }).placeAt(this.actionBar);
        },

        postCreate: function () {
            this.inherited(arguments);

            this.watch("enabled", lang.hitch(this, function (attr, oval, nval) {
                this.chckbxEnabled.set("checked", nval);
            }));

            this.chckbxEnabled.watch("checked", lang.hitch(this, function (attr, oval, nval) {
                if (nval) {
                    domClass.add(this.widget.btnLayerOrder.domNode, "dijitButton--signal-active");
                    domClass.remove(this.ordinalWidget.domNode, "layer-order__grid--faded");
                } else {
                    domClass.remove(this.widget.btnLayerOrder.domNode, "dijitButton--signal-active");
                    domClass.add(this.ordinalWidget.domNode, "layer-order__grid--faded");
                }
            }));
        },

        onHide: function () {
            this.setOrdinalWidgetStore();
            this.chckbxEnabled.set("checked", this.get("enabled"));
        },

        createOrderedStore: function (store) {
            return new Observable(new OrderedStore({
                data: store.data,
                idProperty: store.idProperty,
                ordinal: this.ordinal
            }));
        },

        setOrdinalWidgetStore: function () {
            var data = [],
                deferred = new Deferred();

            this.store.fetch({
                scope: this,
                query: { item_type: "layer" },
                queryOptions: { deep: true },
                onItem: function (item) {
                    var element = {
                        "id": this.store.getIdentity(item),
                        "label": this.store.getValue(item, "display_name")
                    };
                    element[this.ordinal] = this.store.getValue(item, this.layerOrdinal) ||
                                            this.store.getIdentity(item);
                    data.push(element);
                },
                onComplete: function () {
                    deferred.resolve(data);
                }
            });

            deferred.promise.then(lang.hitch(this, function (data) {
                var store = new Memory({ data: data });
                this.ordinalWidget.set("store", this.createOrderedStore(store));
            }));
        },

        save: function () {
            var i = 1;

            this.ordinalWidget.store.query({}, {}).forEach(function(item) {
                item[this.ordinal] = i;
                i += 1;
            }, this);

            this.store.fetch({
                scope: this,
                query: { item_type: "layer" },
                queryOptions: { deep: true },
                onItem: function (item) {
                    this.store._setValueOrValues(
                        item,
                        this.layerOrdinal,
                        this.ordinalWidget.store.get(
                            this.store.getIdentity(item))[this.ordinal],
                        false // callOnSet
                    );
                },
                onComplete: function () {
                    this.hide();
                }
            });

            this.set("enabled", this.chckbxEnabled.get("checked"));
        }
    });

    return declare([ContentPane, serialize.Mixin, _TemplatedMixin, _WidgetsInTemplateMixin], {
        title: i18n.gettext("Layers"),
        templateString: i18n.renderTemplate(template),

        constructor: function () {
            this.itemStore = new ItemFileWriteStore({data: {
                items: [{item_type: "root"}]
            }});

            this.itemModel = new TreeStoreModel({
                store: this.itemStore,
                query: {}
            });

            var widget = this;

            this.widgetTree = new Tree({
                model: this.itemModel,
                showRoot: false,
                getLabel: function (item) { return item.display_name; },
                getIconClass: function(item, opened){
                    return item.item_type == "group" ? (opened ? "dijitFolderOpened" : "dijitFolderClosed") : "dijitLeaf";
                },
                persist: false,
                dndController: dndSource,
                checkItemAcceptance: function (node, source, position) {
                    var item = registry.getEnclosingWidget(node).item,
                        item_type = widget.itemStore.getValue(item, "item_type");
                    // Block possibility to drag an element inside the layer
                    // drag-n-drop can be done only for groups
                    return item_type === "group" || (item_type === "layer" && position !== "over");
                },
                betweenThreshold: 5
            });

            this.adaptersStore = new ObjectStore({
                objectStore: new Memory({
                    data: array.map(Object.keys(settings.adapters), function (key) {
                        return {
                            id: key,
                            label: i18n.gettext(settings.adapters[key].display_name)
                        };
                    })
                })
            });

            this.layerOrder = new LayerOrder({
                store: this.itemStore,
                widget: this
            });
        },

        postCreate: function () {
            this.inherited(arguments);

            // Adapters list
            this.wLayerAdapter.set("store", this.adaptersStore);

            // Create tree without model is not possible, so create it manually
            this.widgetTree.placeAt(this.containerTree).startup();

            var widget = this;

            // Add new group
            this.btnAddGroup.on("click", function () {
                widget.itemStore.newItem(
                    {
                        display_name: i18n.gettext("Add group"),
                        item_type: "group",
                        group_expanded: null
                    }, {
                        parent: widget.getAddParent(),
                        attribute: "children"
                    }
                );
            });

            // Add new layer
            this.btnAddLayer.on("click", lang.hitch(this, function () {
                this.layerPicker.pick().then(lang.hitch(this, function (itm) {
                    this.itemStore.newItem({
                            "item_type": "layer",
                            "display_name": itm.display_name,
                            "layer_style_id": itm.id,
                            "layer_enabled": false,
<<<<<<< HEAD
                            "layer_search": false,
=======
                            "layer_identifiable": true,
>>>>>>> 34cd833c
                            "layer_transparency": null,
                            "layer_min_scale_denom": null,
                            "layer_max_scale_denom": null,
                            "layer_adapter": "image"
                        }, {
                            parent: widget.getAddParent(),
                            attribute: "children"
                        }
                    );
                }));
            }));

            // Remove a group or a layer
            this.btnDeleteItem.on("click", function() {
                widget.itemStore.deleteItem(widget.widgetTree.selectedItem);
                widget.treeLayoutContainer.removeChild(widget.itemPane);
                widget.btnDeleteItem.set("disabled", true);
            });

            // Set up layer ordering
            this.btnLayerOrder.on("click", lang.hitch(this, function () {
                this.layerOrder.show();
            }));

            this.widgetTree.watch("selectedItem", function (attr, oldValue, newValue) {
                if (newValue) {
                    // On change of selected element move values to widgets
                    // and show needed panel: one for layers, another for groups.
                    if (newValue.item_type == "group") {
                        widget.widgetItemDisplayNameGroup.set("value", widget.getItemValue("display_name"));
                        widget.widgetProperties.selectChild(widget.paneGroup);
                        widget.widgetItemGroupExpanded.set("checked", widget.getItemValue("group_expanded"));
                    } else if (newValue.item_type == "layer") {
                        widget.widgetItemDisplayNameLayer.set("value", widget.getItemValue("display_name"));
                        widget.widgetProperties.selectChild(widget.paneLayer);
                        widget.wdgtItemLayerEnabled.set("checked", widget.getItemValue("layer_enabled"));
<<<<<<< HEAD
                        widget.wdgtItemLayerSearch.set("checked", widget.getItemValue("layer_search"));                        
=======
                        widget.wdgtItemLayerIdentifiable.set("checked", widget.getItemValue("layer_identifiable"));
>>>>>>> 34cd833c
                        widget.wLayerTransparency.set("value", widget.getItemValue("layer_transparency"));
                        widget.wLayerMinScale.set("value", widget.getItemValue("layer_min_scale_denom"));
                        widget.wLayerMaxScale.set("value", widget.getItemValue("layer_max_scale_denom"));
                        widget.wLayerAdapter.set("value", widget.getItemValue("layer_adapter"));
                        widget.wLayerStyle.set("value", widget.getItemValue("layer_style_id"));
                    }

                    // Initially the side panel with current element properties is 
                    // hidden. As the element is selected - open it up.
                    if (!oldValue) {
                        domStyle.set(widget.itemPane.domNode, "display", "block");
                        widget.treeLayoutContainer.addChild(widget.itemPane);
                    }

                    // Activate layer/group deletion button
                    widget.btnDeleteItem.set("disabled", false);
                }
            });

            // When values are changed - move them to the model
            this.widgetItemDisplayNameGroup.watch("value", function (attr, oldValue, newValue) {
                widget.setItemValue("display_name", newValue);
            });

            this.widgetItemDisplayNameLayer.watch("value", function (attr, oldValue, newValue) {
                widget.setItemValue("display_name", newValue);
            });

            // NB: "checked", "value" doesn't work
            this.widgetItemGroupExpanded.watch("checked", function (attr, oldValue, newValue) {
                widget.setItemValue("group_expanded", newValue);
            });

            // NB: "checked", "value" doesn't work
            this.wdgtItemLayerEnabled.watch("checked", function (attr, oldValue, newValue) {
                widget.setItemValue("layer_enabled", newValue);
            });
            
            this.wdgtItemLayerSearch.watch("checked", function (attr, oldValue, newValue) {
                widget.setItemValue("layer_search", newValue);
            });            

            this.wdgtItemLayerIdentifiable.watch("checked", function (attr, oldValue, newValue) {
                widget.setItemValue("layer_identifiable", newValue);
            });

            this.wLayerTransparency.watch("value", function (attr, oldVal, newVal) {
                widget.setItemValue("layer_transparency", newVal);
            });

            this.wLayerMinScale.watch("value", function (attr, oldVal, newVal) {
                widget.setItemValue("layer_min_scale_denom", newVal);
            });

            this.wLayerMaxScale.watch("value", function (attr, oldVal, newVal) {
                widget.setItemValue("layer_max_scale_denom", newVal);
            });

            this.wLayerAdapter.watch("value", function (attr, oldVal, newVal) {
                widget.setItemValue("layer_adapter", newVal);
            });
        },

        startup: function () {
            this.inherited(arguments);
        },

        getAddParent: function () {
            if (this.getItemValue("item_type") == "group") {
                return this.widgetTree.selectedItem;
            } else {
                return this.itemModel.root;
            }
        },

        // set current element attribute value
        setItemValue: function (attr, value) {
            this.itemStore.setValue(this.widgetTree.selectedItem, attr, value);
        },

        // current element attribute value
        getItemValue: function (attr) {
            if (this.widgetTree.selectedItem) {
                return this.itemStore.getValue(this.widgetTree.selectedItem, attr);
            }
        },

        serializeInMixin: function (data) {
            if (data.webmap === undefined) {
                data.webmap = {};
            }
            const store = this.itemStore;
            
            data.webmap.draw_order_enabled = this.layerOrder.get("enabled");
            if (data.webmap.draw_order_enabled) {
                this.layerOrder.save();
            }

            // There is no simple way to make data dump from itemStore for some rease
            // so walk through recursively.
            function traverse(itm) {
                return {
                    item_type: store.getValue(itm, "item_type"),
                    display_name: store.getValue(itm, "display_name"),
                    group_expanded: store.getValue(itm, "group_expanded"),
                    layer_style_id: store.getValue(itm, "layer_style_id"),
                    layer_enabled: store.getValue(itm, "layer_enabled"),
<<<<<<< HEAD
                    layer_search: store.getValue(itm, "layer_search"),
=======
                    layer_identifiable: store.getValue(itm, "layer_identifiable"),
>>>>>>> 34cd833c
                    layer_transparency: store.getValue(itm, "layer_transparency"),
                    layer_min_scale_denom: store.getValue(itm, "layer_min_scale_denom"),
                    layer_max_scale_denom: store.getValue(itm, "layer_max_scale_denom"),
                    layer_adapter: store.getValue(itm, "layer_adapter"),
                    draw_order_position: store.getValue(itm, "draw_order_position"),
                    children: array.map(store.getValues(itm, "children"), function (i) { return traverse(i); })
                };
            }

            data.webmap.root_item = traverse(this.itemModel.root);
        },

        deserializeInMixin: function (data) {
            var value = data.webmap.root_item;
            if (value === undefined) { return; }

            var widget = this;

            function traverse(item, parent) {
                array.forEach(item.children, function(i) {
                    var element = {};
                    for (var key in i) {
                        if (key !== "children") { element[key] = i[key]; }
                    }
                    var new_item = widget.itemStore.newItem(element, {parent: parent, attribute: "children"});
                    if (i.children) { traverse(i, new_item); }
                }, widget);
            }
            traverse(value, this.itemModel.root);
            this.layerOrder.set("enabled", data.webmap.draw_order_enabled);
        }
    });
});<|MERGE_RESOLUTION|>--- conflicted
+++ resolved
@@ -324,11 +324,7 @@
                             "display_name": itm.display_name,
                             "layer_style_id": itm.id,
                             "layer_enabled": false,
-<<<<<<< HEAD
-                            "layer_search": false,
-=======
                             "layer_identifiable": true,
->>>>>>> 34cd833c
                             "layer_transparency": null,
                             "layer_min_scale_denom": null,
                             "layer_max_scale_denom": null,
@@ -365,11 +361,7 @@
                         widget.widgetItemDisplayNameLayer.set("value", widget.getItemValue("display_name"));
                         widget.widgetProperties.selectChild(widget.paneLayer);
                         widget.wdgtItemLayerEnabled.set("checked", widget.getItemValue("layer_enabled"));
-<<<<<<< HEAD
-                        widget.wdgtItemLayerSearch.set("checked", widget.getItemValue("layer_search"));                        
-=======
                         widget.wdgtItemLayerIdentifiable.set("checked", widget.getItemValue("layer_identifiable"));
->>>>>>> 34cd833c
                         widget.wLayerTransparency.set("value", widget.getItemValue("layer_transparency"));
                         widget.wLayerMinScale.set("value", widget.getItemValue("layer_min_scale_denom"));
                         widget.wLayerMaxScale.set("value", widget.getItemValue("layer_max_scale_denom"));
@@ -407,10 +399,6 @@
             this.wdgtItemLayerEnabled.watch("checked", function (attr, oldValue, newValue) {
                 widget.setItemValue("layer_enabled", newValue);
             });
-            
-            this.wdgtItemLayerSearch.watch("checked", function (attr, oldValue, newValue) {
-                widget.setItemValue("layer_search", newValue);
-            });            
 
             this.wdgtItemLayerIdentifiable.watch("checked", function (attr, oldValue, newValue) {
                 widget.setItemValue("layer_identifiable", newValue);
@@ -477,11 +465,7 @@
                     group_expanded: store.getValue(itm, "group_expanded"),
                     layer_style_id: store.getValue(itm, "layer_style_id"),
                     layer_enabled: store.getValue(itm, "layer_enabled"),
-<<<<<<< HEAD
-                    layer_search: store.getValue(itm, "layer_search"),
-=======
                     layer_identifiable: store.getValue(itm, "layer_identifiable"),
->>>>>>> 34cd833c
                     layer_transparency: store.getValue(itm, "layer_transparency"),
                     layer_min_scale_denom: store.getValue(itm, "layer_min_scale_denom"),
                     layer_max_scale_denom: store.getValue(itm, "layer_max_scale_denom"),
