--- conflicted
+++ resolved
@@ -13,33 +13,6 @@
     "dijit/layout/ContentPane",
     "openlayers/ol",
     "@nextgisweb/gui/error",
-<<<<<<< HEAD
-    "@nextgisweb/pyramid/i18n!",
-    "@nextgisweb/pyramid/api",
-    "ngw-pyramid/company-logo/company-logo",
-    // tools
-    "ngw-webmap/MapToolbar",
-    "ngw-webmap/controls/InitialExtent",
-    "ngw-webmap/controls/InfoScale",
-    "ngw-webmap/controls/MyLocation",
-    "./tool/Base",
-    "./tool/Zoom",
-    "./tool/Measure",
-    "./tool/Identify",
-    "ngw-webmap/FeatureHighlighter",
-    //left panel
-    "ngw-pyramid/navigation-menu/NavigationMenu",
-    "ngw-webmap/ui/LayersPanel/LayersPanel",
-    "ngw-webmap/ui/LegendMapPanel/LegendMapPanel",
-    "ngw-webmap/ui/PrintMapPanel/PrintMapPanel",
-    "ngw-webmap/ui/SearchPanel/SearchPanel",
-    "ngw-webmap/ui/BookmarkPanel/BookmarkPanel",
-    "ngw-webmap/ui/SharePanel/SharePanel",
-    "ngw-webmap/ui/InfoPanel/InfoPanel",
-    "ngw-webmap/ui/AnnotationsPanel/AnnotationsPanel",
-    "./tool/Swipe",
-    "ngw-webmap/MapStatesObserver",
-=======
     "@nextgisweb/pyramid/company-logo",
     "@nextgisweb/webmap/store",
     "@nextgisweb/webmap/panels-manager",
@@ -56,7 +29,6 @@
     "ngw-webmap/controls/LinkToMainMap",
     // panels
     "@nextgisweb/webmap/panel/layers",
->>>>>>> ff02e0a9
     // utils
     "./utils/URL",
     // settings
@@ -83,11 +55,6 @@
     ContentPane,
     ol,
     errorModule,
-<<<<<<< HEAD
-    i18n,
-    api,
-=======
->>>>>>> ff02e0a9
     companyLogo,
     WebmapStore,
     PanelsManager,
@@ -95,19 +62,6 @@
     Map,
     MapToolbar,
     FeatureHighlighter,
-<<<<<<< HEAD
-    NavigationMenu,
-    LayersPanel,
-    LegendMapPanel,
-    PrintMapPanel,
-    SearchPanel,
-    BookmarkPanel,
-    SharePanel,
-    InfoPanel,
-    AnnotationsPanel,
-    ToolSwipe,
-=======
->>>>>>> ff02e0a9
     MapStatesObserver,
     reactPanel,
     ReactWebMapTabs,
@@ -217,14 +171,10 @@
             this._mapDeferred = new LoggedDeferred("_mapDeferred");
             this._mapExtentDeferred = new LoggedDeferred("_mapExtentDeferred");
             this._layersDeferred = new LoggedDeferred("_layersDeferred");
-<<<<<<< HEAD
             this._legendDeferred = new LoggedDeferred("_legendDeferred");
-            this._postCreateDeferred = new LoggedDeferred("_postCreateDeferred");
-=======
             this._postCreateDeferred = new LoggedDeferred(
                 "_postCreateDeferred"
             );
->>>>>>> ff02e0a9
             this._startupDeferred = new LoggedDeferred("_startupDeferred");
 
             var widget = this;
@@ -318,9 +268,6 @@
             // Layers panel
             widget._layersPanelSetup();
 
-<<<<<<< HEAD
-            // Legend panel
-            // Проверка, что этот компонент установлен
             var component_url = api.routeURL('pyramid.component');
             xhr.get(component_url, {
                 sync: true,
@@ -335,155 +282,8 @@
                 console.log('Component [Legend] not initialized')
             });
 
-            // Print panel
-            all([widget._layersDeferred, widget._postCreateDeferred]).then(
-                function () {
-                    widget.printMapPanel = new PrintMapPanel({
-                        region: 'left',
-                        splitter: false,
-                        isOpen: widget.activeLeftPanel === "printMapPanel",
-                        class: "dynamic-panel--fullwidth",
-                        gutters: false,
-                        map: widget.map.olMap
-                    });
-
-                    if (widget.activeLeftPanel === "printMapPanel")
-                        widget.activatePanel(widget.printMapPanel);
-
-                    widget.printMapPanel.on("closed", function(){
-                        widget.navigationMenu.reset();
-                    });
-                }
-            ).then(undefined, function (err) { console.error(err); });
-
-            // Search panel
-            all([widget._layersDeferred, widget._postCreateDeferred]).then(
-                function () {
-                    widget.searchPanel = new SearchPanel({
-                        region: 'left',
-                        class: "dynamic-panel--fullwidth",
-                        title: i18n.gettext("Search"),
-                        isOpen: widget.activeLeftPanel === "searchPanel",
-                        gutters: false,
-                        withCloser: true,
-                        display: widget
-                    });
-
-                    if (widget.activeLeftPanel === "searchPanel") {
-                        widget.activatePanel(widget.searchPanel);
-                    }
-
-                    widget.searchPanel.on("closed", function(){
-                        widget.navigationMenu.reset();
-                    });
-                }
-            ).then(undefined, function (err) { console.error(err); });
-
-            // Bookmark panel
-            if (this.config.bookmarkLayerId) {
-                this.navigationMenuItems.splice(2, 0, { title: i18n.gettext('Bookmarks'), name: 'bookmark', icon: 'material-bookmark', value: 'bookmarkPanel'});
-
-                all([widget._layersDeferred, widget._postCreateDeferred]).then(
-                    function () {
-                        widget.bookmarkPanel = new BookmarkPanel({
-                            region: 'left',
-                            class: "dynamic-panel--fullwidth",
-                            title: i18n.gettext("Bookmarks"),
-                            isOpen: widget.activeLeftPanel === "bookmarkPanel",
-                            gutters: false,
-                            withCloser: true,
-                            display: widget,
-                            bookmarkLayerId: widget.config.bookmarkLayerId
-                        });
-
-                        if (widget.activeLeftPanel === "bookmarkPanel")
-                            widget.activatePanel(widget.bookmarkPanel);
-
-                        widget.bookmarkPanel.on("closed", function () {
-                            widget.navigationMenu.reset();
-                        });
-                    }
-                ).then(undefined, function (err) {
-                    console.error(err);
-                });
-            }
-
-            // Description panel
-            if (this.config.webmapDescription) {
-                this.navigationMenuItems.splice(2,0, {
-                    title: i18n.gettext('Description'),
-                    name: 'info',
-                    icon: 'material-info',
-                    value: 'infoPanel'
-                });
-                // Do it asynchronious way to get URL params work
-                setTimeout(function () {
-                    widget.infoPanel = new InfoPanel({
-                        region: 'left',
-                        class: "info-panel dynamic-panel--fullwidth",
-                        withTitle: false,
-                        isOpen: widget.activeLeftPanel === "infoPanel",
-                        gutters: false,
-                        withCloser: true,
-                        description: widget.config.webmapDescription,
-                        display: widget
-                    });
-
-                    if (widget.activeLeftPanel === "infoPanel")
-                        widget.activatePanel(widget.infoPanel);
-
-                    widget.infoPanel.on("closed", function () {
-                        widget.navigationMenu.reset();
-                    });
-                }, 0);
-            }
-    
-            this._buildAnnotationsPanel();
-
-            // Share panel
-            all([widget._layersDeferred, widget._postCreateDeferred]).then(
-                function () {
-                    var itemStoreListener;
-                    widget.sharePanel = new SharePanel({
-                        region: 'left',
-                        class: "dynamic-panel--fullwidth",
-                        title: i18n.gettext("Share"),
-                        isOpen: widget.activeLeftPanel === "sharePanel",
-                        gutters: false,
-                        withCloser: true,
-                        socialNetworks: settings.enable_social_networks,
-                        display: widget
-                    });
-
-                    var setPermalinkUrl = lang.hitch(widget.sharePanel, widget.sharePanel.setPermalinkUrl),
-                        setEmbedCode = lang.hitch(widget.sharePanel, widget.sharePanel.setEmbedCode);
-
-                    widget.sharePanel.on("shown", function () {
-                        widget.map.olMap.getView().on("change", setPermalinkUrl);
-                        widget.map.olMap.getView().on("change", setEmbedCode);
-                        itemStoreListener = widget.itemStore.on("Set", function (item, attr) {
-                            widget.sharePanel.setPermalinkUrl();
-                            widget.sharePanel.setEmbedCode();
-                        });
-                    });
-
-                    widget.sharePanel.on("closed", function () {
-                        widget.navigationMenu.reset();
-                        widget.map.olMap.getView().un("change", setPermalinkUrl);
-                        widget.map.olMap.getView().un("change", setEmbedCode);
-                        if (itemStoreListener) itemStoreListener.remove();
-                    });
-
-                    if (widget.activeLeftPanel === "sharePanel") {
-                        widget.activatePanel(widget.sharePanel);
-                    }
-                }
-            ).then(undefined, function (err) {
-               console.error(err);
-            });
-
-=======
->>>>>>> ff02e0a9
+
+
             // Map and plugins
             all([
                 this._midDeferred.basemap,
@@ -565,32 +365,6 @@
             this._startupDeferred.resolve();
         },
 
-<<<<<<< HEAD
-        _itemStoreSetup: function () {
-            var itemConfigById = {};
-
-            function prepare_item(item) {
-                var copy = {
-                    id: item.id,
-                    type: item.type,
-                    label: item.label
-                };
-
-                if (copy.type === "layer") {
-                    copy.layerId = item.layerId;
-                    copy.styleId = item.styleId;
-
-                    copy.visibility = null;
-                    copy.checked = item.visibility;
-                    copy.identifiable = item.identifiable;
-                    copy.position = item.drawOrderPosition;
-
-                } else if (copy.type === "group" || copy.type === "root") {
-                    copy.children = array.map(item.children, function (c) { return prepare_item(c); });
-                }
-
-                itemConfigById[item.id] = item;
-=======
         prepareItem: function (item) {
             var self = this;
             var copy = {
@@ -598,7 +372,6 @@
                 type: item.type,
                 label: item.label,
             };
->>>>>>> ff02e0a9
 
             if (copy.type === "layer") {
                 copy.layerId = item.layerId;
