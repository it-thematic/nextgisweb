--- conflicted
+++ resolved
@@ -10,19 +10,11 @@
 msgid "Image"
 msgstr "Изображение"
 
-<<<<<<< HEAD
-#: model.py:29 model.py:38 view.py:224 view.py:245
-msgid "Web map"
-msgstr "Веб-карта"
-
-#: model.py:31 view.py:231
-=======
 #: model.py:30 model.py:40 view.py:225 view.py:248
 msgid "Web map"
 msgstr "Веб-карта"
 
 #: model.py:32 view.py:232
->>>>>>> 5cfc145e
 msgid "Display"
 msgstr "Открыть"
 
@@ -34,17 +26,6 @@
 msgid "Edit annotations"
 msgstr "Редактировать аннотации"
 
-<<<<<<< HEAD
-#: view.py:36 view.py:246
-msgid "Web map settings"
-msgstr "Настройки веб-карты"
-
-#: view.py:202
-msgid "Embedded webmap preview"
-msgstr "Просмотр встроенной веб-карты"
-
-#: view.py:252
-=======
 #: model.py:35
 msgid "Manage annotations"
 msgstr "Администрировать аннотации"
@@ -58,7 +39,6 @@
 msgstr "Просмотр встроенной веб-карты"
 
 #: view.py:253
->>>>>>> 5cfc145e
 msgid "External access"
 msgstr "Внешний доступ"
 
@@ -67,15 +47,11 @@
 msgid "Layers"
 msgstr "Слои"
 
-<<<<<<< HEAD
 #: amd/ngw-webmap/Display.js:221 amd/ngw-webmap/Display.js:1087
 msgid "Legend"
 msgstr "Легенда"
 
-#: amd/ngw-webmap/Display.js:218
-=======
 #: amd/ngw-webmap/Display.js:218 amd/ngw-webmap/Display.js:350
->>>>>>> 5cfc145e
 msgid "Search"
 msgstr "Поиск"
 
@@ -99,29 +75,17 @@
 msgid "Annotations"
 msgstr "Аннотации"
 
-<<<<<<< HEAD
-#: amd/ngw-webmap/Display.js:727 amd/ngw-webmap/tool/Zoom.js:18
-=======
 #: amd/ngw-webmap/Display.js:728 amd/ngw-webmap/tool/Zoom.js:18
->>>>>>> 5cfc145e
 #: amd/ngw-webmap/ui/TinyDisplay/TinyDisplay.js:481
 msgid "Zoom in"
 msgstr "Приблизить"
 
-<<<<<<< HEAD
-#: amd/ngw-webmap/Display.js:728 amd/ngw-webmap/tool/Zoom.js:21
-=======
 #: amd/ngw-webmap/Display.js:729 amd/ngw-webmap/tool/Zoom.js:21
->>>>>>> 5cfc145e
 #: amd/ngw-webmap/ui/TinyDisplay/TinyDisplay.js:482
 msgid "Zoom out"
 msgstr "Отодвинуть"
 
-<<<<<<< HEAD
-#: amd/ngw-webmap/Display.js:732 amd/ngw-webmap/ui/TinyDisplay/TinyDisplay.js:486
-=======
 #: amd/ngw-webmap/Display.js:733 amd/ngw-webmap/ui/TinyDisplay/TinyDisplay.js:486
->>>>>>> 5cfc145e
 msgid "Attributions"
 msgstr "Информация о правообладателях"
 
@@ -129,11 +93,7 @@
 msgid "Initial extent"
 msgstr "Начальный охват"
 
-<<<<<<< HEAD
-#: amd/ngw-webmap/Display.js:751 amd/ngw-webmap/ui/TinyDisplay/TinyDisplay.js:495
-=======
 #: amd/ngw-webmap/Display.js:752 amd/ngw-webmap/ui/TinyDisplay/TinyDisplay.js:495
->>>>>>> 5cfc145e
 msgid "Reset rotation"
 msgstr "Отменить поворот"
 
@@ -278,27 +238,27 @@
 msgid "Enabled"
 msgstr "Включен"
 
-#: amd/ngw-webmap/template/ItemWidget.hbs:89
+#: amd/ngw-webmap/template/ItemWidget.hbs:84
 msgid "Transparency"
 msgstr "Прозрачность"
 
-#: amd/ngw-webmap/template/ItemWidget.hbs:94
+#: amd/ngw-webmap/template/ItemWidget.hbs:89
 msgid "Min scale"
 msgstr "Мин. масштаб"
 
-#: amd/ngw-webmap/template/ItemWidget.hbs:99
+#: amd/ngw-webmap/template/ItemWidget.hbs:94
 msgid "Max scale"
 msgstr "Макс. масштаб"
 
-#: amd/ngw-webmap/template/ItemWidget.hbs:105
+#: amd/ngw-webmap/template/ItemWidget.hbs:100
 msgid "Adapter"
 msgstr "Адаптер"
 
-#: amd/ngw-webmap/template/ItemWidget.hbs:111
+#: amd/ngw-webmap/template/ItemWidget.hbs:106
 msgid "Style resource"
 msgstr "Ресурс стиля"
 
-#: amd/ngw-webmap/template/ItemWidget.hbs:131
+#: amd/ngw-webmap/template/ItemWidget.hbs:126
 msgid "Expanded"
 msgstr "Развернута"
 
@@ -602,11 +562,7 @@
 msgid "Refine search criterion"
 msgstr "Уточните критерий поиска"
 
-<<<<<<< HEAD
-#: amd/ngw-webmap/ui/SearchPanel/SearchPanel.js:231
-=======
 #: amd/ngw-webmap/ui/SearchPanel/SearchPanel.js:337
->>>>>>> 5cfc145e
 msgid "Not found"
 msgstr "Не найдено"
 
@@ -642,19 +598,12 @@
 msgid ""
 "<a>CORS</a> must be enabled for the target origin when embedding a web map on"
 " a different domain."
-<<<<<<< HEAD
-msgstr ""
-"<a>CORS</a> должен быть включен при встраивании веб-карты на домене."
-=======
 msgstr "<a>CORS</a> должен быть включен при встраивании веб-карты на домене."
->>>>>>> 5cfc145e
 
 #: amd/ngw-webmap/ui/TinyDisplay/TinyDisplay.js:513
 msgid "Open full map"
 msgstr "Открыть карту целиком"
 
-<<<<<<< HEAD
-=======
 #: nodepkg/settings/Settings.js:56
 msgid "Settings saved"
 msgstr "Настройки сохранены"
@@ -803,7 +752,6 @@
 msgid "Yandex.Maps API Geocoder"
 msgstr "Геокодер API Яндекс.Карт"
 
->>>>>>> 5cfc145e
 #: template/invalid_origin.mako:4
 #, python-format
 msgid "Web map embedding is not allowed for %s in the Web GIS settings."
