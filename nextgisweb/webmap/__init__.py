--- conflicted
+++ resolved
@@ -1,20 +1,16 @@
 import json
+from pkg_resources import resource_filename
 from pathlib import Path
 
-from pkg_resources import resource_filename
+from ..lib.config import Option
+from ..component import Component, require
+from ..auth import User
+from ..models import DBSession
+from .. import db
 
-<<<<<<< HEAD
-=======
 from .model import Base, WebMap, WebMapItem, WebMapScope
->>>>>>> 5cfc145e
 from .adapter import WebMapAdapter
-from .model import Base, WebMap, WebMapItem, WebMapScope
 from .util import _
-from .. import db
-from ..auth import User
-from ..component import Component, require
-from ..lib.config import Option
-from ..models import DBSession
 
 
 class WebMapComponent(Component):
