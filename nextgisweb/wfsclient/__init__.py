--- conflicted
+++ resolved
@@ -1,14 +1,9 @@
 from datetime import timedelta
-<<<<<<< HEAD
-=======
 
 from ..component import Component, require
 from ..lib.config import Option
->>>>>>> 5cfc145e
 
 from .model import Base, WFSConnection, WFSLayer
-from ..component import Component, require
-from ..lib.config import Option
 
 __all__ = ['WFSConnection', 'WFSLayer']
 
