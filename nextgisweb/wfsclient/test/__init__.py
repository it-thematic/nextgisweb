--- conflicted
+++ resolved
@@ -49,9 +49,5 @@
             DBSession.flush()
 
             layer.setup()
-<<<<<<< HEAD
 
-=======
-        
->>>>>>> 5cfc145e
         yield layer