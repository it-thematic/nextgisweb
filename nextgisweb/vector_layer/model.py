--- conflicted
+++ resolved
@@ -823,8 +823,7 @@
 
         drivername = ogrds.GetDriver().GetName()
 
-<<<<<<< HEAD
-        if drivername not in ('ESRI Shapefile', 'GeoJSON', 'KML'):
+        if drivername not in ('ESRI Shapefile', 'GeoJSON', 'KML', 'GML'):
             tempfs = tempfile.mktemp(dir=databfile_base)
             dsproj = ogrds.GetLayer().GetSpatialRef()
             src_osr = osr.SpatialReference()
@@ -844,10 +843,6 @@
 
             if ogrds is None:
                 raise VE(_("GDAL library failed to open file."))
-=======
-        if drivername not in ('ESRI Shapefile', 'GeoJSON', 'KML', 'GML'):
-            raise VE(_("Unsupport OGR driver: %s.") % drivername)
->>>>>>> 99f3cfb2
 
         ogrlayer = self._ogrds(ogrds)
         geomtype = ogrlayer.GetGeomType()
