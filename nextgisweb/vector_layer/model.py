--- conflicted
+++ resolved
@@ -1,49 +1,41 @@
+import re
 import json
-import re
 import uuid
 from functools import lru_cache
 from html import escape as html_escape
 
-<<<<<<< HEAD
-=======
 from zope.interface import implementer
 from osgeo import ogr, osr
 from shapely.geometry import box
 from sqlalchemy.sql import ColumnElement, null, text
 from sqlalchemy.ext.compiler import compiles
 
->>>>>>> 5cfc145e
 import geoalchemy2 as ga
 import sqlalchemy.sql as sql
-from osgeo import ogr, osr
-from shapely.geometry import box
 from sqlalchemy import (
     event,
     func,
     cast
 )
-<<<<<<< HEAD
-from sqlalchemy.ext.compiler import compiles
 from sqlalchemy.orm import registry
-from sqlalchemy.sql import ColumnElement, null, text
-from zope.interface import implementer
-=======
-from sqlalchemy.orm import registry
->>>>>>> 5cfc145e
-
-from .kind_of_data import VectorLayerData
-from .util import _, COMP_ID, fix_encoding, utf8len
+
+from ..event import SafetyEvent
 from .. import db
 from ..core.exception import ValidationError
+from ..resource import (
+    Resource,
+    DataScope,
+    DataStructureScope,
+    Serializer,
+    SerializedProperty as SP,
+    SerializedRelationship as SR,
+    ResourceGroup)
+from ..spatial_ref_sys import SRS
 from ..env import env
-<<<<<<< HEAD
-from ..event import SafetyEvent
-=======
 from ..models import declarative_base, DBSession, migrate_operation
 from ..layer import SpatialLayerMixin, IBboxLayer
 from ..lib.geometry import Geometry
 from ..lib.ogrhelper import ogr_use_exceptions, read_dataset, FIELD_GETTER
->>>>>>> 5cfc145e
 from ..feature_layer import (
     Feature,
     FeatureQueryIntersectsMixin,
@@ -67,28 +59,11 @@
     IFeatureQuerySimplify,
     on_data_change,
     query_feature_or_not_found)
-<<<<<<< HEAD
-from ..layer import SpatialLayerMixin, IBboxLayer
-from ..lib.geometry import Geometry
-from ..lib.ogrhelper import ogr_use_exceptions, read_dataset, FIELD_GETTER
-from ..models import declarative_base, DBSession, migrate_operation
-from ..registry import registry_maker
-from ..resource import (
-    Resource,
-    DataScope,
-    DataStructureScope,
-    Serializer,
-    SerializedProperty as SP,
-    SerializedRelationship as SR,
-    ResourceGroup)
-from ..spatial_ref_sys import SRS
-=======
 from ..registry import registry_maker
 
 from .kind_of_data import VectorLayerData
 from .util import _, COMP_ID, fix_encoding, utf8len
 
->>>>>>> 5cfc145e
 
 GEOM_TYPE_DB = (
     'POINT', 'LINESTRING', 'POLYGON',
@@ -157,11 +132,7 @@
     GPX = 'GPX'
     CSV = 'CSV'
 
-<<<<<<< HEAD
     enum = (ESRI_SHAPEFILE, GPKG, GEOJSON, KML, LIBKML, GML, MapInfo_File, GPX, CSV)
-=======
-    enum = (ESRI_SHAPEFILE, GPKG, GEOJSON, KML, LIBKML, GML)
->>>>>>> 5cfc145e
 
 
 OPEN_OPTIONS = ('EXPOSE_FID=NO', )
@@ -205,9 +176,6 @@
     fid_source=FID_SOURCE.SEQUENCE,
     fid_field=[])
 
-MIN_INT32 = - 2 ** 31
-MAX_INT32 = 2 ** 31 - 1
-
 
 MIN_INT32 = - 2**31
 MAX_INT32 = 2**31 - 1
@@ -216,8 +184,8 @@
 class FieldDef(object):
 
     def __init__(
-            self, key, keyname, datatype, uuid, display_name=None,
-            label_field=None, grid_visibility=None, ogrindex=None
+        self, key, keyname, datatype, uuid, display_name=None,
+        label_field=None, grid_visibility=None, ogrindex=None
     ):
         self.key = key
         self.keyname = keyname
@@ -305,8 +273,8 @@
                     return False
                 gtype = geom.GetGeometryType()
                 if (
-                        gtype in (ogr.wkbGeometryCollection, ogr.wkbGeometryCollection25D)
-                        and geom.GetGeometryCount() == 1
+                    gtype in (ogr.wkbGeometryCollection, ogr.wkbGeometryCollection25D)
+                    and geom.GetGeometryCount() == 1
                 ):
                     geom = geom.GetGeometryRef(0)
                     gtype = geom.GetGeometryType()
@@ -326,25 +294,15 @@
                     return False
 
                 if (
-<<<<<<< HEAD
-                        geom_cast_params['is_multi'] == TOGGLE.AUTO and not self.is_multi
-                        and geometry_type in GEOM_TYPE.is_multi
-=======
                     geom_cast_params['is_multi'] == TOGGLE.AUTO and not self.is_multi
                     and geometry_type in GEOM_TYPE.is_multi
->>>>>>> 5cfc145e
                 ):
                     self.geom_filter = self.geom_filter.intersection(set(GEOM_TYPE.is_multi))
                     self.is_multi = True
 
                 if (
-<<<<<<< HEAD
-                        geom_cast_params['has_z'] == TOGGLE.AUTO and not self.has_z
-                        and geometry_type in GEOM_TYPE.has_z
-=======
                     geom_cast_params['has_z'] == TOGGLE.AUTO and not self.has_z
                     and geometry_type in GEOM_TYPE.has_z
->>>>>>> 5cfc145e
                 ):
                     self.geom_filter = self.geom_filter.intersection(set(GEOM_TYPE.has_z))
                     self.has_z = True
@@ -489,15 +447,9 @@
                 self.fid_field_index = fid_field_index
 
         if (
-<<<<<<< HEAD
-                self.fid_field_index is None
-                and fid_params['fid_source'] == FID_SOURCE.FIELD
-                and fix_errors == ERROR_FIX.NONE
-=======
             self.fid_field_index is None
             and fid_params['fid_source'] == FID_SOURCE.FIELD
             and fix_errors == ERROR_FIX.NONE
->>>>>>> 5cfc145e
         ):
             if len(fid_params['fid_field']) == 0:
                 raise VE(_("Parameter 'fid_field' is missing."))
@@ -903,11 +855,7 @@
                             else:
                                 errors.append(_(
                                     "Feature #%d contains a broken encoding of field '%s'.")
-<<<<<<< HEAD
-                                              % (fid, field.keyname))
-=======
                                     % (fid, field.keyname))
->>>>>>> 5cfc145e
                                 continue
 
                 fld_values[field.key] = fld_value
@@ -937,11 +885,7 @@
         if max_fid is not None:
             connection = DBSession.connection()
             connection.execute(text('ALTER SEQUENCE "%s"."%s" RESTART WITH %d' %
-<<<<<<< HEAD
-                                    (self.sequence.schema, self.sequence.name, max_fid + 1)))
-=======
                                (self.sequence.schema, self.sequence.name, max_fid + 1)))
->>>>>>> 5cfc145e
 
         return size
 
@@ -1271,14 +1215,13 @@
         ogrds = read_dataset(
             filename, allowed_drivers=DRIVERS.enum, open_options=OPEN_OPTIONS)
 
-        error = None
         if ogrds is None:
             ogrds = ogr.Open(filename, 0)
             if ogrds is None:
-                error = VE(_("GDAL library failed to open file."))
+                raise VE(_("GDAL library failed to open file."))
             else:
                 drivername = ogrds.GetDriver().GetName()
-                error = VE(_("Unsupport OGR driver: %s.") % drivername)
+                raise VE(_("Unsupport OGR driver: %s.") % drivername)
 
         return ogrds
 
@@ -1412,11 +1355,7 @@
 def _clipbybox2d_exists():
     return (
         DBSession.connection()
-<<<<<<< HEAD
-            .execute(text("SELECT 1 FROM pg_proc WHERE proname='st_clipbybox2d'"))
-=======
         .execute(text("SELECT 1 FROM pg_proc WHERE proname='st_clipbybox2d'"))
->>>>>>> 5cfc145e
         .fetchone()
     )
 
