import re
import json
import uuid
from functools import lru_cache
from html import escape as html_escape

from zope.interface import implementer
from osgeo import ogr, osr
from shapely.geometry import box
from sqlalchemy.sql import ColumnElement, null, text
from sqlalchemy.ext.compiler import compiles

import geoalchemy2 as ga
import sqlalchemy.sql as sql
from sqlalchemy import (
    event,
    func,
    cast
)
from sqlalchemy.orm import registry

from .. import db
from ..core.exception import ValidationError
from ..resource import (
    Resource,
    DataScope,
    DataStructureScope,
    Serializer,
    SerializedProperty as SP,
    SerializedRelationship as SR,
    ResourceGroup)
from ..spatial_ref_sys import SRS
from ..env import env
from ..models import declarative_base, DBSession, migrate_operation
from ..layer import SpatialLayerMixin, IBboxLayer
from ..lib.geometry import Geometry
from ..lib.ogrhelper import ogr_use_exceptions, read_dataset, FIELD_GETTER
from ..feature_layer import (
    Feature,
    FeatureQueryIntersectsMixin,
    FeatureSet,
    LayerField,
    LayerFieldsMixin,
    GEOM_TYPE,
    GEOM_TYPE_OGR,
    FIELD_TYPE,
    FIELD_TYPE_OGR,
    IFeatureLayer,
    IFieldEditableFeatureLayer,
    IWritableFeatureLayer,
    IFeatureQuery,
    IFeatureQueryFilter,
    IFeatureQueryFilterBy,
    IFeatureQueryLike,
    IFeatureQueryIntersects,
    IFeatureQueryOrderBy,
    IFeatureQueryClipByBox,
    IFeatureQuerySimplify,
    on_data_change,
    query_feature_or_not_found)
from ..registry import registry_maker

from .kind_of_data import VectorLayerData
from .util import _, COMP_ID, fix_encoding, utf8len


GEOM_TYPE_DB = (
    'POINT', 'LINESTRING', 'POLYGON',
    'MULTIPOINT', 'MULTILINESTRING', 'MULTIPOLYGON',
    'POINTZ', 'LINESTRINGZ', 'POLYGONZ',
    'MULTIPOINTZ', 'MULTILINESTRINGZ', 'MULTIPOLYGONZ',
)

GEOM_TYPE_DISPLAY = (
    _("Point"), _("Line"), _("Polygon"),
    _("Multipoint"), _("Multiline"), _("Multipolygon"),
    _("Point Z"), _("Line Z"), _("Polygon Z"),
    _("Multipoint Z"), _("Multiline Z"), _("Multipolygon Z"),
)

FIELD_TYPE_DB = (
    db.Integer,
    db.BigInteger,
    db.Float,
    db.Unicode,
    db.Date,
    db.Time,
    db.DateTime)

FIELD_TYPE_SIZE = {
    FIELD_TYPE.INTEGER: 4,
    FIELD_TYPE.BIGINT: 8,
    FIELD_TYPE.REAL: 8,
    FIELD_TYPE.DATE: 4,
    FIELD_TYPE.TIME: 8,
    FIELD_TYPE.DATETIME: 8,
}

FIELD_FORBIDDEN_NAME = ("id", "geom")

STRING_CAST_TYPES = (
    ogr.OFTIntegerList,
    ogr.OFTInteger64List,
    ogr.OFTRealList,
    ogr.OFTStringList,
)

_GEOM_OGR_2_TYPE = dict(zip(GEOM_TYPE_OGR, GEOM_TYPE.enum))
_GEOM_TYPE_2_DB = dict(zip(GEOM_TYPE.enum, GEOM_TYPE_DB))

_FIELD_TYPE_2_ENUM = dict(zip(FIELD_TYPE_OGR, FIELD_TYPE.enum))
_FIELD_TYPE_2_DB = dict(zip(FIELD_TYPE.enum, FIELD_TYPE_DB))

SCHEMA = 'vector_layer'

Base = declarative_base(dependencies=('resource', 'feature_layer'))


def translate(trstring):
    return env.core.localizer().translate(trstring)


class DRIVERS:
    ESRI_SHAPEFILE = 'ESRI Shapefile'
    GPKG = 'GPKG'
    GEOJSON = 'GeoJSON'
    KML = 'KML'
    LIBKML = 'LIBKML'
    GML = 'GML'
    MapInfo_File = 'MapInfo File'
    GPX = 'GPX'
    CSV = 'CSV'

    enum = (ESRI_SHAPEFILE, GPKG, GEOJSON, KML, LIBKML, GML, MapInfo_File, GPX, CSV)


OPEN_OPTIONS = ('EXPOSE_FID=NO', )


class ERROR_FIX(object):
    NONE = 'NONE'
    SAFE = 'SAFE'
    LOSSY = 'LOSSY'

    default = NONE
    enum = (NONE, SAFE, LOSSY)


skip_errors_default = False

error_limit = 10


class TOGGLE(object):
    AUTO = None
    YES = True
    NO = False

    enum = (AUTO, YES, NO)


geom_cast_params_default = dict(
    geometry_type=TOGGLE.AUTO,
    is_multi=TOGGLE.AUTO,
    has_z=TOGGLE.AUTO)


class FID_SOURCE(object):
    AUTO = 'AUTO'
    SEQUENCE = 'SEQUENCE'
    FIELD = 'FIELD'


fid_params_default = dict(
    fid_source=FID_SOURCE.SEQUENCE,
    fid_field=[])


MIN_INT32 = - 2**31
MAX_INT32 = 2**31 - 1


class FieldDef(object):

    def __init__(
        self, key, keyname, datatype, uuid, display_name=None,
        label_field=None, grid_visibility=None, ogrindex=None
    ):
        self.key = key
        self.keyname = keyname
        self.datatype = datatype
        self.uuid = uuid
        self.display_name = display_name
        self.label_field = label_field
        self.grid_visibility = grid_visibility
        self.ogrindex = ogrindex


class TableInfo(object):

    def __init__(self, srs):
        self.srs = srs
        self.metadata = None
        self.table = None
        self.model = None
        self.fid_field_index = None
        self.fmap = None
        self.geometry_type = None

    @classmethod
    def from_ogrlayer(cls, ogrlayer, srs, skip_other_geometry_types,
                      fid_params, geom_cast_params, fix_errors):
        self = cls(srs)

        defn = ogrlayer.GetLayerDefn()

        explorer_registry = registry_maker()

        class Explorer:
            identity = None

            def __init__(self):
                self.done = False
                explorer_registry.register(self)

            def _explore(self, feature):
                pass

            def work(self, feature):
                if self.done:
                    return
                self.done = self._explore(feature)

        # Geom type

        if geom_cast_params['geometry_type'] == GEOM_TYPE.POINT:
            geom_filter = set(GEOM_TYPE.points)
        elif geom_cast_params['geometry_type'] == GEOM_TYPE.LINESTRING:
            geom_filter = set(GEOM_TYPE.linestrings)
        elif geom_cast_params['geometry_type'] == GEOM_TYPE.POLYGON:
            geom_filter = set(GEOM_TYPE.polygons)
        else:
            geom_filter = set(GEOM_TYPE.enum)

        if geom_cast_params['is_multi'] == TOGGLE.NO:
            geom_filter -= set(GEOM_TYPE.is_multi)
        elif geom_cast_params['is_multi'] == TOGGLE.YES:
            geom_filter = geom_filter.intersection(set(GEOM_TYPE.is_multi))

        if geom_cast_params['has_z'] == TOGGLE.NO:
            geom_filter -= set(GEOM_TYPE.has_z)
        elif geom_cast_params['has_z'] == TOGGLE.YES:
            geom_filter = geom_filter.intersection(set(GEOM_TYPE.has_z))

        ltype = ogrlayer.GetGeomType()

        class GeomTypeExplorer(Explorer):
            identity = 'geom_type'

            def __init__(self, geom_filter):
                super().__init__()
                self.geom_filter = geom_filter
                self.is_multi = False
                self.has_z = False

            def _explore(self, feature):
                if len(self.geom_filter) <= 1:
                    return True

                geom = feature.GetGeometryRef()
                if geom is None:
                    return False
                gtype = geom.GetGeometryType()
                if (
                    gtype in (ogr.wkbGeometryCollection, ogr.wkbGeometryCollection25D)
                    and geom.GetGeometryCount() == 1
                ):
                    geom = geom.GetGeometryRef(0)
                    gtype = geom.GetGeometryType()

                if gtype not in GEOM_TYPE_OGR:
                    return False
                geometry_type = _GEOM_OGR_2_TYPE[gtype]

                if geom_cast_params['geometry_type'] == TOGGLE.AUTO:
                    if geometry_type in GEOM_TYPE.points:
                        self.geom_filter = self.geom_filter.intersection(set(GEOM_TYPE.points))
                    elif geometry_type in GEOM_TYPE.linestrings:
                        self.geom_filter = self.geom_filter.intersection(set(GEOM_TYPE.linestrings))
                    elif geometry_type in GEOM_TYPE.polygons:
                        self.geom_filter = self.geom_filter.intersection(set(GEOM_TYPE.polygons))
                elif skip_other_geometry_types and geometry_type not in self.geom_filter:
                    return False

                if (
                    geom_cast_params['is_multi'] == TOGGLE.AUTO and not self.is_multi
                    and geometry_type in GEOM_TYPE.is_multi
                ):
                    self.geom_filter = self.geom_filter.intersection(set(GEOM_TYPE.is_multi))
                    self.is_multi = True

                if (
                    geom_cast_params['has_z'] == TOGGLE.AUTO and not self.has_z
                    and geometry_type in GEOM_TYPE.has_z
                ):
                    self.geom_filter = self.geom_filter.intersection(set(GEOM_TYPE.has_z))
                    self.has_z = True

                return False

        if len(geom_filter) == 1:
            self.geometry_type = geom_filter.pop()
        elif ltype in GEOM_TYPE_OGR and _GEOM_OGR_2_TYPE[ltype] in geom_filter:
            self.geometry_type = _GEOM_OGR_2_TYPE[ltype]
        elif len(geom_filter) > 1:

            # Can't determine single geometry type, need exploration
            GeomTypeExplorer(geom_filter)

        # FID field

        class Int32RangeExplorer(Explorer):
            identity = 'int32_range'

            def __init__(self, field_index):
                super().__init__()
                self.result_ok = True
                self.field_index = field_index

            def _explore(self, feature):
                i = self.field_index
                if not feature.IsFieldSet(i) or feature.IsFieldNull(i):
                    return False

                fid = feature.GetFieldAsInteger64(i)
                if not (MIN_INT32 < fid < MAX_INT32):
                    self.result_ok = False
                    return True

        class UniquenessExplorer(Explorer):
            identity = 'unique'

            def __init__(self, field_index, field_type):
                super().__init__()
                self.result_ok = True
                self.field_index = field_index
                self.field_type = field_type
                self.values = set()

            def _explore(self, feature):
                i = self.field_index
                if not feature.IsFieldSet(i) or feature.IsFieldNull(i):
                    self.result_ok = False
                    return True

                if self.field_type == ogr.OFTInteger:
                    value = feature.GetFieldAsInteger(i)
                elif self.field_type == ogr.OFTInteger64:
                    value = feature.GetFieldAsInteger64(i)
                else:
                    raise NotImplementedError()

                if value in self.values:
                    self.result_ok = False
                    return True
                self.values.add(value)

        fid_field_index = None
        fid_field_found = False
        if fid_params['fid_source'] in (FID_SOURCE.AUTO, FID_SOURCE.FIELD):
            for fid_field in fid_params['fid_field']:
                idx = defn.GetFieldIndex(fid_field)
                if idx != -1:
                    fid_field_found = True
                    fld_defn = defn.GetFieldDefn(idx)
                    fld_type = fld_defn.GetType()
                    if fld_type in (ogr.OFTInteger, ogr.OFTInteger64):
                        fid_field_index = idx
                        # Found FID field, should check for uniqueness
                        UniquenessExplorer(fid_field_index, fld_type)

                        if fld_type == ogr.OFTInteger64:
                            # FID is int64, should check values for int32 range
                            Int32RangeExplorer(fid_field_index)
                        break

        # Explore layer

        if len(explorer_registry) > 0:

            for feature in ogrlayer:
                all_done = True
                for explorer in explorer_registry:
                    if not explorer.done:
                        explorer.work(feature)
                    all_done = all_done and explorer.done
                if all_done:
                    break

            ogrlayer.ResetReading()

        # Geom type

        if GeomTypeExplorer.identity in explorer_registry:
            gt_explorer = explorer_registry[GeomTypeExplorer.identity]

            geom_filter = gt_explorer.geom_filter

            if geom_cast_params['is_multi'] == TOGGLE.AUTO and not gt_explorer.is_multi:
                geom_filter = geom_filter - set(GEOM_TYPE.is_multi)

            if geom_cast_params['has_z'] == TOGGLE.AUTO and not gt_explorer.has_z:
                geom_filter = geom_filter - set(GEOM_TYPE.has_z)

            if len(geom_filter) == 1:
                self.geometry_type = geom_filter.pop()

        if self.geometry_type is None:
            err_msg = _("Could not determine a geometry type.")
            if len(geom_filter) == 0:
                err_msg += " " + _("Source layer contains no features satisfying the conditions.")
            raise VE(message=err_msg)

        # FID field

        if fid_field_index is not None:
            fid_field_ok = True

            fid_field_name = defn.GetFieldDefn(fid_field_index).GetName()

            if Int32RangeExplorer.identity in explorer_registry:
                range_explorer = explorer_registry[Int32RangeExplorer.identity]
                if not range_explorer.result_ok:
                    fid_field_ok = False
                    if fix_errors == ERROR_FIX.NONE:
                        raise VE(message=_("Field '%s' is out of int32 range.") % fid_field_name)

            if UniquenessExplorer.identity in explorer_registry:
                uniqueness_explorer = explorer_registry[UniquenessExplorer.identity]
                if not uniqueness_explorer.result_ok:
                    fid_field_ok = False
                    if fix_errors == ERROR_FIX.NONE:
                        raise VE(message=_("Field '%s' contains non-unique or empty values.") % fid_field_name)

            if fid_field_ok:
                self.fid_field_index = fid_field_index

        if (
            self.fid_field_index is None
            and fid_params['fid_source'] == FID_SOURCE.FIELD
            and fix_errors == ERROR_FIX.NONE
        ):
            if len(fid_params['fid_field']) == 0:
                raise VE(_("Parameter 'fid_field' is missing."))
            else:
                if not fid_field_found:
                    raise VE(_("Fields %s not found.") % fid_params['fid_field'])
                else:
                    raise VE(_("None of fields %s are integer.") % fid_params['fid_field'])

        # Fields

        self.fields = []
        field_suffix_pattern = re.compile(r'(.*)_(\d+)')

        for i in range(defn.GetFieldCount()):
            if i == self.fid_field_index:
                continue
            fld_defn = defn.GetFieldDefn(i)

            fld_name = fld_defn.GetNameRef()
            fixed_fld_name = fix_encoding(fld_name)

            if fld_name != fixed_fld_name and fix_errors == ERROR_FIX.LOSSY:
                raise VE(_("Field '%s(?)' encoding is broken.") % fixed_fld_name)

            if fixed_fld_name.lower() in FIELD_FORBIDDEN_NAME:
                if fix_errors == ERROR_FIX.NONE:
                    raise VE(message=_(
                        "Field name is forbidden: '%s'. Please remove or "
                        "rename it.") % fld_name)
                else:
                    fixed_fld_name += '_1'

            if fld_name != fixed_fld_name:
                if fixed_fld_name == '':
                    fixed_fld_name = 'fld_1'
                while True:
                    unique_check = True
                    for field in self.fields:
                        if field.keyname == fixed_fld_name:
                            unique_check = False

                            match = field_suffix_pattern.match(fixed_fld_name)
                            if match is None:
                                fixed_fld_name += '_1'
                            else:
                                n = int(match[2]) + 1
                                fixed_fld_name = '%s_%d' % (match[1], n)
                            break
                    if unique_check:
                        break
                fld_name = fixed_fld_name

            fld_type = None
            fld_type_ogr = fld_defn.GetType()

            if fld_type_ogr in STRING_CAST_TYPES:
                fld_type = FIELD_TYPE.STRING

            if fld_type is None:
                try:
                    fld_type = _FIELD_TYPE_2_ENUM[fld_type_ogr]
                except KeyError:
                    raise VE(_("Unsupported field type: %r.") %
                             fld_defn.GetTypeName())

            uid = uuid.uuid4().hex
            self.fields.append(FieldDef(
                'fld_%s' % uid,
                fld_name,
                fld_type,
                uid,
                ogrindex=i
            ))

        return self

    @classmethod
    def from_fields(cls, fields, srs, geometry_type):
        self = cls(srs)
        self.geometry_type = geometry_type
        self.fields = []

        for fld in fields:
            uid = uuid.uuid4().hex
            self.fields.append(FieldDef(
                'fld_%s' % uid,
                fld.get('keyname'),
                fld.get('datatype'),
                uid,
                fld.get('display_name'),
                fld.get('label_field'),
                fld.get('grid_visibility')
            ))

        return self

    @classmethod
    def from_layer(cls, layer):
        self = cls(layer.srs)

        self.geometry_type = layer.geometry_type

        self.fields = []
        for f in layer.fields:
            self.fields.append(FieldDef(
                'fld_%s' % f.fld_uuid,
                f.keyname,
                f.datatype,
                f.fld_uuid
            ))

        return self

    def find_field(self, keyname=None, ogrindex=None):
        for f in self.fields:
            if keyname is not None and f.keyname == keyname:
                return f
            if ogrindex is not None and f.ogrindex == ogrindex:
                return f

    def setup_layer(self, layer):
        layer.geometry_type = self.geometry_type

        layer.fields = []
        _keynames = []
        _display_names = []
        for f in self.fields:
            if f.display_name is None:
                f.display_name = f.keyname

            # Check unique names
            if f.keyname in _keynames:
                raise ValidationError(message="Field keyname (%s) is not unique." % f.keyname)
            if f.display_name in _display_names:
                raise ValidationError(message="Field display_name (%s) is not unique." % f.display_name)
            _keynames.append(f.keyname)
            _display_names.append(f.display_name)

            field = VectorLayerField(
                keyname=f.keyname,
                datatype=f.datatype,
                display_name=f.display_name,
                fld_uuid=f.uuid
            )
            if f.grid_visibility is not None:
                field.grid_visibility = f.grid_visibility

            layer.fields.append(field)

            if f.label_field:
                layer.feature_label_field = field

    def setup_metadata(self, tablename):
        metadata = db.MetaData(schema=SCHEMA)
        metadata.bind = env.core.engine
        geom_fldtype = _GEOM_TYPE_2_DB[self.geometry_type]

        class model:
            def __init__(self, **kwargs):
                for k, v in kwargs.items():
                    setattr(self, k, v)

        sequence = db.Sequence(tablename + '_id_seq', start=1,
                               minvalue=-2**31, metadata=metadata)
        table = db.Table(
            tablename,
            metadata, db.Column(
                'id', db.Integer,
                sequence,
                primary_key=True),
            db.Column('geom', ga.Geometry(
                dimension=2, srid=self.srs.id,
                geometry_type=geom_fldtype)),
            *map(lambda fld: db.Column(fld.key, _FIELD_TYPE_2_DB[
                fld.datatype]), self.fields)
        )

        mapper_registry = registry()
        mapper_registry.map_imperatively(model, table)

        self.metadata = metadata
        self.sequence = sequence
        self.table = table
        self.model = model
        self.fmap = {fld.keyname: fld.key for fld in self.fields}

    def load_from_ogr(self, ogrlayer, skip_other_geometry_types,
                      fix_errors, skip_errors):
        source_osr = ogrlayer.GetSpatialRef()
<<<<<<< HEAD
        if source_osr is None:
            source_osr = osr.SpatialReference()
            source_osr.ImportFromWkt(osr.SRS_WKT_WGS84)
        target_osr = osr.SpatialReference()
        target_osr.ImportFromEPSG(self.srs_id)
=======
        target_osr = self.srs.to_osr()
>>>>>>> 34cd833c

        transform = osr.CoordinateTransformation(source_osr, target_osr) \
            if not source_osr.IsSame(target_osr) else None

        errors = []

        num_features = 0
        static_size = FIELD_TYPE_SIZE[FIELD_TYPE.INTEGER]
        dynamic_size = 0
        string_fields = []
        for f in self.fields:
            if f.datatype == FIELD_TYPE.STRING:
                string_fields.append(f.keyname)
            else:
                static_size += FIELD_TYPE_SIZE[f.datatype]

        if self.fid_field_index is not None:
            defn = ogrlayer.GetLayerDefn()
            fld_defn = defn.GetFieldDefn(self.fid_field_index)
            fid_field_name = fld_defn.GetName()
            fid_field_type = fld_defn.GetType()

        max_fid = None
        for i, feature in enumerate(ogrlayer, start=1):
            if len(errors) >= error_limit and not skip_errors:
                break

            if self.fid_field_index is None:
                fid = i
            else:
                if not feature.IsFieldSet(self.fid_field_index):
                    errors.append(_("Feature (seq. #%d) doesn't have a FID field '%s'.") % (i, fid_field_name))
                    continue
                if feature.IsFieldNull(self.fid_field_index):
                    errors.append(_("Feature (seq. #%d) FID field '%s' is null.") % (i, fid_field_name))
                    continue
                if fid_field_type == ogr.OFTInteger:
                    fid = feature.GetFieldAsInteger(self.fid_field_index)
                elif fid_field_type == ogr.OFTInteger64:
                    fid = feature.GetFieldAsInteger64(self.fid_field_index)

            max_fid = max(max_fid, fid) if max_fid is not None else fid

            geom = feature.GetGeometryRef()
            if geom is None:
                if not skip_other_geometry_types:
                    errors.append(_("Feature #%d doesn't have geometry.") % fid)
                continue

            # Extract GeometryCollection
            if geom.GetGeometryType() in (ogr.wkbGeometryCollection, ogr.wkbGeometryCollection25D) \
               and fix_errors != ERROR_FIX.NONE:
                geom_candidate = None
                for j in range(geom.GetGeometryCount()):
                    col_geom = geom.GetGeometryRef(j)
                    col_gtype = col_geom.GetGeometryType()
                    if col_gtype not in GEOM_TYPE_OGR:
                        continue
                    if (
                        (self.geometry_type in GEOM_TYPE.points and col_gtype in (
                            ogr.wkbPoint, ogr.wkbPoint25D,
                            ogr.wkbMultiPoint, ogr.wkbMultiPoint25D))
                        or (self.geometry_type in GEOM_TYPE.linestrings and col_gtype in (
                            ogr.wkbLineString, ogr.wkbLineString25D,
                            ogr.wkbMultiLineString, ogr.wkbMultiLineString25D))
                        or (self.geometry_type in GEOM_TYPE.polygons and col_gtype in (
                            ogr.wkbPolygon, ogr.wkbPolygon25D,
                            ogr.wkbMultiPolygon, ogr.wkbMultiPolygon25D))
                    ):
                        if geom_candidate is None:
                            geom_candidate = col_geom
                            if fix_errors == ERROR_FIX.LOSSY:
                                break
                        else:
                            errors.append(_("Feature #%d has multiple geometries satisfying the conditions.") % fid)
                            continue
                if geom_candidate is not None:
                    geom = geom_candidate

            gtype = geom.GetGeometryType()

            # Check geometry type
            if gtype not in GEOM_TYPE_OGR:
                if not skip_other_geometry_types:
                    errors.append(_(
                        "Feature #%d has unknown geometry type: %d (%s).") % (
                        fid, gtype, ogr.GeometryTypeToName(gtype)))
                continue
            elif not any((
                (self.geometry_type in GEOM_TYPE.points
                    and _GEOM_OGR_2_TYPE[gtype] in GEOM_TYPE.points),
                (self.geometry_type in GEOM_TYPE.linestrings
                    and _GEOM_OGR_2_TYPE[gtype] in GEOM_TYPE.linestrings),
                (self.geometry_type in GEOM_TYPE.polygons
                    and _GEOM_OGR_2_TYPE[gtype] in GEOM_TYPE.polygons),
            )):
                if not skip_other_geometry_types:
                    errors.append(_(
                        "Feature #%d has unsuitable geometry type: %d (%s).") % (
                        fid, gtype, ogr.GeometryTypeToName(gtype)))
                continue

            # Force single geometries to multi
            if self.geometry_type in GEOM_TYPE.is_multi:
                if gtype in (ogr.wkbPoint, ogr.wkbPoint25D):
                    geom = ogr.ForceToMultiPoint(geom)
                elif gtype in (ogr.wkbLineString, ogr.wkbLineString25D):
                    geom = ogr.ForceToMultiLineString(geom)
                elif gtype in (ogr.wkbPolygon, ogr.wkbPolygon25D):
                    geom = ogr.ForceToMultiPolygon(geom)
            elif gtype in (ogr.wkbMultiPoint, ogr.wkbMultiPoint25D,
                           ogr.wkbMultiLineString, ogr.wkbMultiLineString25D,
                           ogr.wkbMultiPolygon, ogr.wkbMultiPolygon25D):
                if geom.GetGeometryCount() == 1 or fix_errors == ERROR_FIX.LOSSY:
                    geom = geom.GetGeometryRef(0)
                else:
                    errors.append(_("Feature #%d has multiple geometries satisfying the conditions.") % fid)
                    continue

            if transform is not None:
                with ogr_use_exceptions():
                    try:
                        geom.Transform(transform)
                    except RuntimeError:
                        errors.append(_("Feature #%d has a geometry that can't be reprojected to "
                                        "target coordinate system") % fid)
                        continue

            # Force Z
            has_z = self.geometry_type in GEOM_TYPE.has_z
            if has_z and not geom.Is3D():
                geom.Set3D(True)
            elif not has_z and geom.Is3D():
                geom.Set3D(False)

            # Points can't have validity errors.
            is_single = _GEOM_OGR_2_TYPE[gtype] not in GEOM_TYPE.is_multi
            is_point = _GEOM_OGR_2_TYPE[gtype] in GEOM_TYPE.points
            is_polygon = _GEOM_OGR_2_TYPE[gtype] in GEOM_TYPE.polygons

            if not is_point and not geom.IsValid():
                # Close rings for polygons: GDAL doesn't provide a method for
                # checking if a geometry has unclosed rings, but we can achieve
                # this via comparison.
                if is_polygon:
                    geom_closed = geom.Clone()
                    geom_closed.CloseRings()
                    if not geom_closed.Equals(geom):
                        if fix_errors == ERROR_FIX.NONE:
                            errors.append(_("Feature #%d has unclosed rings.") % fid)
                            continue
                        else:
                            geom = geom_closed

                # Check for polygon rings with fewer than 3 points and
                # linestrings with fewer than 2 points.
                if not geom.IsValid():
                    error_found = False
                    for part in ((geom, ) if is_single else geom):
                        if is_polygon:
                            for ring in part:
                                if ring.GetPointCount() < 4:
                                    # TODO: Invalid parts can be removed from multipart geometries in LOSSY mode.
                                    errors.append(_("Feature #%d has less than 3 points in a polygon ring.") % fid)
                                    error_found = True
                        elif part.GetPointCount() < 2:
                            # TODO: Invalid parts can be removed from multipart geometries in LOSSY mode.
                            errors.append(_("Feature #%d has less than 2 points in a linestring.") % fid)
                            error_found = True
                        if error_found:
                            break
                    if error_found:
                        continue

                # NOTE: Disabled for better times.
                # Check for topology errors and fix them as possible.
                # invalid = True
                # if fix_errors != ERROR_FIX.NONE:
                #     if fix_errors == ERROR_FIX.LOSSY and not geom.IsValid():
                #         geom = geom.MakeValid()
                #         if geom is not None and not geom.IsValid():
                #             geom = geom.Buffer(0)
                #     invalid = geom is None or not geom.IsValid() or geom.GetGeometryType() != gtype
                # if invalid:
                #     errors.append(_("Feature #%d has invalid geometry.") % fid)
                #     continue

            fld_values = dict()
            for k in range(feature.GetFieldCount()):
                if k == self.fid_field_index:
                    continue
                field = self.find_field(ogrindex=k)

                fld_type = feature.GetFieldDefnRef(k).GetType()

                if (not feature.IsFieldSet(k) or feature.IsFieldNull(k)):
                    fld_value = None
                else:
                    fld_value = FIELD_GETTER[fld_type](feature, k)

                    if fld_type in STRING_CAST_TYPES:
                        fld_value = json.dumps(fld_value)
                    elif fld_type == ogr.OFTString:
                        fixed_fld_value = fix_encoding(fld_value)
                        if fld_value != fixed_fld_value:
                            if fix_errors == ERROR_FIX.LOSSY:
                                fld_value = fixed_fld_value
                            else:
                                errors.append(_(
                                    "Feature #%d contains a broken encoding of field '%s'.")
                                    % (fid, field.keyname))
                                continue

                fld_values[field.key] = fld_value

                if field.keyname in string_fields and fld_value is not None:
                    dynamic_size += utf8len(fld_value)

            if len(errors) > 0 and not skip_errors:
                continue

            geom_bytes = bytearray(geom.ExportToWkb(ogr.wkbNDR))
            dynamic_size += len(geom_bytes)
            obj = self.model(id=fid, geom=ga.elements.WKBElement(
                geom_bytes, srid=self.srs.id), **fld_values)

            num_features += 1

            DBSession.add(obj)

        if len(errors) > 0 and not skip_errors:
            detail = '<br>'.join(html_escape(translate(error), quote=False) for error in errors)
            raise VE(message=_("Vector layer cannot be written due to errors."), detail=detail)

        size = static_size * num_features + dynamic_size

        # Set sequence next value
        if max_fid is not None:
            connection = DBSession.connection()
            connection.execute(text('ALTER SEQUENCE "%s"."%s" RESTART WITH %d' %
                               (self.sequence.schema, self.sequence.name, max_fid + 1)))

        return size


class VectorLayerField(Base, LayerField):
    identity = 'vector_layer'

    __tablename__ = LayerField.__tablename__ + '_' + identity
    __mapper_args__ = dict(polymorphic_identity=identity)

    id = db.Column(db.ForeignKey(LayerField.id), primary_key=True)
    fld_uuid = db.Column(db.Unicode(32), nullable=False)


@implementer(
    IFeatureLayer, IFieldEditableFeatureLayer, IWritableFeatureLayer,
    IBboxLayer)
class VectorLayer(Base, Resource, SpatialLayerMixin, LayerFieldsMixin):
    identity = 'vector_layer'
    cls_display_name = _("Vector layer")

    __scope__ = DataScope

    tbl_uuid = db.Column(db.Unicode(32), nullable=False)
    geometry_type = db.Column(db.Enum(*GEOM_TYPE.enum), nullable=False)

    __field_class__ = VectorLayerField

    @classmethod
    def check_parent(cls, parent):
        return isinstance(parent, ResourceGroup)

    @property
    def _tablename(self):
        return 'layer_%s' % self.tbl_uuid

    def setup_from_ogr(self, ogrlayer,
                       skip_other_geometry_types=False,
                       fid_params=fid_params_default,
                       geom_cast_params=geom_cast_params_default,
                       fix_errors=ERROR_FIX.default):
        tableinfo = TableInfo.from_ogrlayer(
            ogrlayer, self.srs, skip_other_geometry_types,
            fid_params, geom_cast_params, fix_errors)
        tableinfo.setup_layer(self)

        tableinfo.setup_metadata(self._tablename)
        tableinfo.metadata.create_all(bind=DBSession.connection())

        self.tableinfo = tableinfo

    def setup_from_fields(self, fields):
        tableinfo = TableInfo.from_fields(
            fields, self.srs, self.geometry_type)
        tableinfo.setup_layer(self)

        tableinfo.setup_metadata(self._tablename)
        tableinfo.metadata.create_all(bind=DBSession.connection())

        self.tableinfo = tableinfo

    def load_from_ogr(self, ogrlayer, skip_other_geometry_types=False,
                      fix_errors=ERROR_FIX.default, skip_errors=skip_errors_default):
        size = self.tableinfo.load_from_ogr(
            ogrlayer, skip_other_geometry_types, fix_errors, skip_errors)

        env.core.reserve_storage(COMP_ID, VectorLayerData, value_data_volume=size, resource=self)

    def get_info(self):
        return super().get_info() + (
            (_("Geometry type"), dict(zip(GEOM_TYPE.enum, GEOM_TYPE_DISPLAY))[
                self.geometry_type]),
            (_("Feature count"), self.feature_query()().total_count),
        )

    # IFeatureLayer

    @property
    def feature_query(self):
        srs_supported_ = [row[0] for row in DBSession.query(SRS.id).all()]

        class BoundFeatureQuery(FeatureQueryBase):
            layer = self
            srs_supported = srs_supported_

        return BoundFeatureQuery

    def field_by_keyname(self, keyname):
        for f in self.fields:
            if f.keyname == keyname:
                return f

        raise KeyError("Field '%s' not found!" % keyname)

    # IFieldEditableFeatureLayer

    def field_create(self, datatype):
        uid = uuid.uuid4().hex
        column = db.Column('fld_' + uid, _FIELD_TYPE_2_DB[datatype])
        op = migrate_operation()
        op.add_column(self._tablename, column, schema=SCHEMA)

        return VectorLayerField(datatype=datatype, fld_uuid=uid)

    def field_delete(self, field):
        uid = field.fld_uuid
        DBSession.delete(field)

        op = migrate_operation()
        with op.batch_alter_table(self._tablename, schema=SCHEMA) as batch_op:
            batch_op.drop_column('fld_' + uid)

    # IWritableFeatureLayer

    def feature_put(self, feature):
        tableinfo = TableInfo.from_layer(self)
        tableinfo.setup_metadata(self._tablename)

        obj = tableinfo.model(id=feature.id)
        for f in tableinfo.fields:
            if f.keyname in feature.fields:
                setattr(obj, f.key, feature.fields[f.keyname])

        # FIXME: Don't try to write geometry if it exists.
        # This will not let to write empty geometry, but it is not needed yet.

        if feature.geom is not None:
            obj.geom = ga.elements.WKBElement(
                bytearray(feature.geom.wkb), srid=self.srs_id)

        DBSession.merge(obj)

        on_data_change.fire(self, feature.geom)
        # TODO: Old geom version

    def feature_create(self, feature):
        """Insert new object to DB which is described in feature

        :param feature: object description
        :type feature:  Feature

        :return:    inserted object ID
        """

        tableinfo = TableInfo.from_layer(self)
        tableinfo.setup_metadata(self._tablename)

        obj = tableinfo.model()
        for f in tableinfo.fields:
            if f.keyname in feature.fields.keys():
                setattr(obj, f.key, feature.fields[f.keyname])

        obj.geom = ga.elements.WKBElement(
            bytearray(feature.geom.wkb), srid=self.srs_id)

        shape = feature.geom.shape
        geom_type = shape.geom_type.upper()
        if shape.has_z:
            geom_type += 'Z'
        if geom_type != self.geometry_type:
            raise ValidationError(
                _("Geometry type (%s) does not match geometry column type (%s).")
                % (geom_type, self.geometry_type)
            )

        DBSession.add(obj)
        DBSession.flush()
        DBSession.refresh(obj)

        on_data_change.fire(self, feature.geom)

        return obj.id

    def feature_delete(self, feature_id):
        """Remove record with id

        :param feature_id: record id
        :type feature_id:  int or bigint
        """

        tableinfo = TableInfo.from_layer(self)
        tableinfo.setup_metadata(self._tablename)

        query = self.feature_query()
        query.geom()
        feature = query_feature_or_not_found(query, self.id, feature_id)
        obj = DBSession.query(tableinfo.model).filter_by(id=feature.id).one()
        DBSession.delete(obj)

        on_data_change.fire(self, feature.geom)

    def feature_delete_all(self):
        """Remove all records from a layer"""

        tableinfo = TableInfo.from_layer(self)
        tableinfo.setup_metadata(self._tablename)

        DBSession.query(tableinfo.model).delete()

        geom = box(self.srs.minx, self.srs.miny, self.srs.maxx, self.srs.maxy)
        on_data_change.fire(self, geom)

    # IBboxLayer implementation:
    @property
    def extent(self):
        """Return layer's extent
        """
        st_force2d = func.st_force2d
        st_transform = func.st_transform
        st_extent = func.st_extent
        st_setsrid = func.st_setsrid
        st_xmax = func.st_xmax
        st_xmin = func.st_xmin
        st_ymax = func.st_ymax
        st_ymin = func.st_ymin

        tableinfo = TableInfo.from_layer(self)
        tableinfo.setup_metadata(self._tablename)

        model = tableinfo.model

        bbox = st_extent(st_transform(st_setsrid(cast(
            st_force2d(model.geom), ga.Geometry), self.srs_id), 4326)
        ).label('bbox')
        sq = DBSession.query(bbox).subquery()

        fields = (
            st_xmax(sq.c.bbox),
            st_xmin(sq.c.bbox),
            st_ymax(sq.c.bbox),
            st_ymin(sq.c.bbox),
        )
        maxLon, minLon, maxLat, minLat = DBSession.query(*fields).one()

        extent = dict(
            minLon=minLon,
            maxLon=maxLon,
            minLat=minLat,
            maxLat=maxLat
        )

        return extent


def estimate_vector_layer_data(resource):
    tableinfo = TableInfo.from_layer(resource)
    tableinfo.setup_metadata(resource._tablename)
    table = tableinfo.table

    static_size = FIELD_TYPE_SIZE[FIELD_TYPE.INTEGER]  # ID field size
    string_columns = []
    for f in tableinfo.fields:
        if f.datatype == FIELD_TYPE.STRING:
            string_columns.append(f.key)
        else:
            static_size += FIELD_TYPE_SIZE[f.datatype]

    size_columns = [func.length(func.ST_AsBinary(table.columns.geom)), ]
    for key in string_columns:
        size_columns.append(func.coalesce(func.octet_length(table.columns[key]), 0))

    columns = [func.count(1), ] + [func.coalesce(func.sum(c), 0) for c in size_columns]

    query = sql.select(*columns)
    row = DBSession.connection().execute(query).fetchone()

    num_features = row[0]
    dynamic_size = sum(row[1:])
    size = static_size * num_features + dynamic_size

    return size


# Create vector_layer schema on table creation
event.listen(
    VectorLayer.__table__, "after_create",
    db.DDL("CREATE SCHEMA %s" % SCHEMA),
    propagate=True)

# Drop vector_layer schema on table creation
event.listen(
    VectorLayer.__table__, "after_drop",
    db.DDL("DROP SCHEMA IF EXISTS %s CASCADE" % SCHEMA),
    propagate=True)


# Drop data table on vector layer deletion
@event.listens_for(VectorLayer, 'before_delete')
def drop_verctor_layer_table(mapper, connection, target):
    tableinfo = TableInfo.from_layer(target)
    tableinfo.setup_metadata(target._tablename)
    tableinfo.metadata.drop_all(bind=connection)


VE = ValidationError


class _source_attr(SP):

    def _ogrds(self, filename):
        ogrds = read_dataset(
            filename, allowed_drivers=DRIVERS.enum, open_options=OPEN_OPTIONS)

        if ogrds is None:
            ogrds = ogr.Open(filename, 0)
            if ogrds is None:
                raise VE(_("GDAL library failed to open file."))
            else:
                drivername = ogrds.GetDriver().GetName()
                raise VE(_("Unsupport OGR driver: %s.") % drivername)

        return ogrds

    def _ogrlayer(self, ogrds, layer_name=None):
        if layer_name is not None:
            ogrlayer = ogrds.GetLayerByName(layer_name)
        else:
            if ogrds.GetLayerCount() < 1:
                raise VE(_("Dataset doesn't contain layers."))

            if ogrds.GetLayerCount() > 1:
                raise VE(_("Dataset contains more than one layer."))

            ogrlayer = ogrds.GetLayer(0)

        if ogrlayer is None:
            raise VE(_("Unable to open layer."))

        # Do not trust geometry type of shapefiles
        if ogrds.GetDriver().ShortName == DRIVERS.ESRI_SHAPEFILE:
            ogrlayer.GetGeomType = lambda: ogr.wkbUnknown

        return ogrlayer

    def _setup_layer(self, obj, ogrlayer, skip_other_geometry_types, fix_errors, skip_errors,
                     geom_cast_params, fid_params):
        if ogrlayer.GetSpatialRef() is None:
            # TODO: для импорта CSV без привязки будем считать, то данные в WGS
            # raise VE(_("Layer doesn't contain coordinate system information."))
            pass

        obj.tbl_uuid = uuid.uuid4().hex

        with DBSession.no_autoflush:
            obj.setup_from_ogr(ogrlayer, skip_other_geometry_types, fid_params,
                               geom_cast_params, fix_errors)
            obj.load_from_ogr(ogrlayer, skip_other_geometry_types, fix_errors, skip_errors)

    def setter(self, srlzr, value):
        if srlzr.obj.id is not None:
            raise ValidationError("Source parameter does not apply to update vector layer.")

        datafile, metafile = env.file_upload.get_filename(value['id'])

        ogrds = self._ogrds(datafile)

        layer_name = srlzr.data.get('source_layer')
        ogrlayer = self._ogrlayer(ogrds, layer_name=layer_name)

        skip_other_geometry_types = srlzr.data.get('skip_other_geometry_types')

        fix_errors = srlzr.data.get('fix_errors', ERROR_FIX.default)
        if fix_errors not in ERROR_FIX.enum:
            raise VE(_("Unknown 'fix_errors' value."))

        skip_errors = srlzr.data.get('skip_errors', skip_errors_default)

        geometry_type = srlzr.data.get(
            'cast_geometry_type', geom_cast_params_default['geometry_type'])
        if geometry_type not in (None, 'POINT', 'LINESTRING', 'POLYGON'):
            raise VE(_("Unknown 'cast_geometry_type' value."))

        is_multi = srlzr.data.get('cast_is_multi', geom_cast_params_default['is_multi'])
        if is_multi not in TOGGLE.enum:
            raise VE(_("Unknown 'cast_is_multi' value."))

        has_z = srlzr.data.get('cast_has_z', geom_cast_params_default['has_z'])
        if has_z not in TOGGLE.enum:
            raise VE(_("Unknown 'cast_has_z' value."))

        geom_cast_params = dict(
            geometry_type=geometry_type,
            is_multi=is_multi,
            has_z=has_z)

        fid_source = srlzr.data.get('fid_source', fid_params_default['fid_source'])
        fid_field_param = srlzr.data.get('fid_field')
        fid_field = fid_params_default['fid_field'] if fid_field_param is None \
            else re.split(r'\s*,\s*', fid_field_param)

        fid_params = dict(
            fid_source=fid_source,
            fid_field=fid_field
        )

        self._setup_layer(srlzr.obj, ogrlayer, skip_other_geometry_types, fix_errors, skip_errors,
                          geom_cast_params, fid_params)


class _fields_attr(SP):

    def setter(self, srlzr, value):
        srlzr.obj.tbl_uuid = uuid.uuid4().hex

        with DBSession.no_autoflush:
            srlzr.obj.setup_from_fields(value)


class _geometry_type_attr(SP):

    def setter(self, srlzr, value):
        if value not in GEOM_TYPE.enum:
            raise ValidationError(_("Unsupported geometry type."))

        if srlzr.obj.id is None:
            srlzr.obj.geometry_type = value

        elif srlzr.obj.geometry_type != value:
            raise ValidationError(_("Geometry type for existing resource can't be changed."))


P_DSS_READ = DataStructureScope.read
P_DSS_WRITE = DataStructureScope.write
P_DS_READ = DataScope.read
P_DS_WRITE = DataScope.write


class VectorLayerSerializer(Serializer):
    identity = VectorLayer.identity
    resclass = VectorLayer

    srs = SR(read=P_DSS_READ, write=P_DSS_WRITE)

    source = _source_attr(read=None, write=P_DS_WRITE)

    geometry_type = _geometry_type_attr(read=P_DSS_READ, write=P_DSS_WRITE)
    fields = _fields_attr(read=None, write=P_DS_WRITE)


@lru_cache()
def _clipbybox2d_exists():
    return (
        DBSession.connection()
        .execute(text("SELECT 1 FROM pg_proc WHERE proname='st_clipbybox2d'"))
        .fetchone()
    )


@implementer(
    IFeatureQuery,
    IFeatureQueryFilter,
    IFeatureQueryFilterBy,
    IFeatureQueryLike,
    IFeatureQueryIntersects,
    IFeatureQueryOrderBy,
    IFeatureQueryClipByBox,
    IFeatureQuerySimplify,
)
class FeatureQueryBase(FeatureQueryIntersectsMixin):

    def __init__(self):
        super(FeatureQueryBase, self).__init__()

        self._srs = None
        self._geom = None
        self._single_part = None
        self._geom_format = 'WKB'
        self._clip_by_box = None
        self._simplify = None
        self._box = None

        self._geom_len = None

        self._fields = None
        self._limit = None
        self._offset = None

        self._filter = None
        self._filter_by = None
        self._filter_sql = None
        self._like = None

        self._order_by = None

    def srs(self, srs):
        self._srs = srs

    def geom(self, single_part=False):
        self._geom = True
        self._single_part = single_part

    def geom_format(self, geom_format):
        self._geom_format = geom_format

    def clip_by_box(self, box):
        self._clip_by_box = box

    def simplify(self, tolerance):
        self._simplify = tolerance

    def geom_length(self):
        self._geom_len = True

    def box(self):
        self._box = True

    def fields(self, *args):
        self._fields = args

    def limit(self, limit, offset=0):
        self._limit = limit
        self._offset = offset

    def filter(self, *args):
        self._filter = args

    def filter_by(self, **kwargs):
        self._filter_by = kwargs

    def filter_sql(self, *args):
        if len(args) > 0 and isinstance(args[0], list):
            self._filter_sql = args[0]
        else:
            self._filter_sql = args

    def order_by(self, *args):
        self._order_by = args

    def like(self, value):
        self._like = value

    def __call__(self):
        tableinfo = TableInfo.from_layer(self.layer)
        tableinfo.setup_metadata(self.layer._tablename)
        table = tableinfo.table

        idcol = table.columns.id
        columns = [idcol]
        where = []

        geomcol = table.columns.geom

        srs = self.layer.srs if self._srs is None else self._srs

        if srs.id != self.layer.srs_id:
            geomexpr = func.st_transform(geomcol, srs.id)
        else:
            geomexpr = geomcol

        if self._clip_by_box is not None:
            if _clipbybox2d_exists():
                clip = func.st_setsrid(
                    func.st_makeenvelope(*self._clip_by_box.bounds),
                    self._clip_by_box.srid)
                geomexpr = func.st_clipbybox2d(geomexpr, clip)
            else:
                clip = func.st_setsrid(
                    func.st_geomfromtext(self._clip_by_box.wkt),
                    self._clip_by_box.srid)
                geomexpr = func.st_intersection(geomexpr, clip)

        if self._simplify is not None:
            geomexpr = func.st_simplifypreservetopology(
                geomexpr, self._simplify
            )

        if self._geom_len:
            columns.append(func.st_length(func.geography(
                func.st_transform(geomexpr, 4326))).label('geom_len'))

        if self._box:
            columns.extend((
                func.st_xmin(geomexpr).label('box_left'),
                func.st_ymin(geomexpr).label('box_bottom'),
                func.st_xmax(geomexpr).label('box_right'),
                func.st_ymax(geomexpr).label('box_top'),
            ))

        if self._geom:

            if self._single_part:

                class geom(ColumnElement):
                    def __init__(self, base):
                        self.base = base

                @compiles(geom)
                def compile(expr, compiler, **kw):
                    return "(%s).geom" % str(compiler.process(expr.base))

                geomexpr = geom(func.st_dump(geomexpr))

            if self._geom_format == 'WKB':
                geomexpr = func.st_asbinary(geomexpr, 'NDR')
            else:
                geomexpr = func.st_astext(geomexpr)

            columns.append(geomexpr.label('geom'))

        selected_fields = []
        for f in tableinfo.fields:
            if self._fields is None or f.keyname in self._fields:
                columns.append(table.columns[f.key].label(f.keyname))
                selected_fields.append(f)

        if self._filter_by:
            for k, v in self._filter_by.items():
                if k == 'id':
                    where.append(idcol == v)
                else:
                    field = tableinfo.find_field(keyname=k)
                    where.append(table.columns[field.key] == v)

        if self._filter:
            token = []
            for k, o, v in self._filter:
                supported_operators = (
                    "eq",
                    "ne",
                    "isnull",
                    "ge",
                    "gt",
                    "le",
                    "lt",
                    "like",
                    "ilike",
                    "in",
                    "notin",
                    "startswith",
                )
                if o not in supported_operators:
                    raise ValueError(
                        "Invalid operator '%s'. Only %r are supported."
                        % (o, supported_operators)
                    )

                if v and o in ['in', 'notin']:
                    v = v.split(',')

                if o in [
                    "ilike",
                    "in",
                    "like",
                    "notin",
                    "startswith",
                ]:
                    o += "_op"
                elif o == "isnull":
                    if v == 'yes':
                        o = 'is_'
                    elif v == 'no':
                        o = 'isnot'
                    else:
                        raise ValueError(
                            "Invalid value '%s' for operator '%s'."
                            % (v, o)
                        )
                    v = null()

                op = getattr(db.sql.operators, o)
                if k == "id":
                    column = idcol
                else:
                    field = tableinfo.find_field(keyname=k)
                    column = table.columns[field.key]

                token.append(op(column, v))

            where.append(db.and_(True, *token))

        if self._filter_sql:
            token = []
            for _filter_sql_item in self._filter_sql:
                if len(_filter_sql_item) == 3:
                    table_column, op, val = _filter_sql_item
                    if table_column == 'id':
                        token.append(op(idcol, val))
                    else:
                        field = tableinfo.find_field(keyname=table_column)
                        token.append(op(table.columns[field.key], val))
                elif len(_filter_sql_item) == 4:
                    table_column, op, val1, val2 = _filter_sql_item
                    field = tableinfo.find_field(keyname=table_column)
                    token.append(op(table.columns[field.key], val1, val2))

            where.append(db.and_(True, *token))

        if self._like:
            token = []
            for f in tableinfo.fields:
                token.append(
                    cast(table.columns[f.key], db.Unicode).ilike(
                        "%" + self._like + "%"
                    )
                )

            where.append(db.or_(*token))

        if self._intersects:
            reproject = self._intersects.srid is not None \
                and self._intersects.srid != self.layer.srs_id
            int_srs = SRS.filter_by(id=self._intersects.srid).one() \
                if reproject else self.layer.srs

            int_geom = func.st_geomfromtext(self._intersects.wkt)
            if int_srs.is_geographic:
                # Prevent tolerance condition error
                bound_geom = func.st_makeenvelope(-180, -89.9, 180, 89.9)
                int_geom = func.st_intersection(bound_geom, int_geom)
            int_geom = func.st_setsrid(int_geom, int_srs.id)
            if reproject:
                int_geom = func.st_transform(int_geom, self.layer.srs_id)

            where.append(func.st_intersects(geomcol, int_geom))

        order_criterion = []
        if self._order_by:
            for order, colname in self._order_by:
                field = tableinfo.find_field(keyname=colname)
                order_criterion.append(dict(asc=db.asc, desc=db.desc)[order](
                    table.columns[field.key]))
        order_criterion.append(db.asc(idcol))

        class QueryFeatureSet(FeatureSet):
            fields = selected_fields
            layer = self.layer

            _geom = self._geom
            _geom_format = self._geom_format
            _geom_len = self._geom_len
            _box = self._box
            _limit = self._limit
            _offset = self._offset

            def __iter__(self):
                query = sql.select(*columns) \
                    .where(db.and_(True, *where)) \
                    .limit(self._limit) \
                    .offset(self._offset) \
                    .order_by(*order_criterion)

                result = DBSession.connection().execute(query)
                for row in result.mappings():
                    fdict = dict((f.keyname, row[f.keyname])
                                 for f in selected_fields)
                    if self._geom:
                        if self._geom_format == 'WKB':
                            geom_data = row['geom'].tobytes()
                            geom = Geometry.from_wkb(geom_data, validate=False)
                        else:
                            geom = Geometry.from_wkt(row['geom'], validate=False)
                    else:
                        geom = None

                    calculated = dict()
                    if self._geom_len:
                        calculated['geom_len'] = row['geom_len']

                    yield Feature(
                        layer=self.layer, id=row.id,
                        fields=fdict, geom=geom,
                        calculations=calculated,
                        box=box(
                            row.box_left, row.box_bottom,
                            row.box_right, row.box_top
                        ) if self._box else None
                    )

            @property
            def total_count(self):
                query = sql.select(func.count(idcol)) \
                    .where(db.and_(True, *where))
                result = DBSession.connection().execute(query)
                return result.scalar()

        return QueryFeatureSet()<|MERGE_RESOLUTION|>--- conflicted
+++ resolved
@@ -639,15 +639,11 @@
     def load_from_ogr(self, ogrlayer, skip_other_geometry_types,
                       fix_errors, skip_errors):
         source_osr = ogrlayer.GetSpatialRef()
-<<<<<<< HEAD
         if source_osr is None:
             source_osr = osr.SpatialReference()
             source_osr.ImportFromWkt(osr.SRS_WKT_WGS84)
-        target_osr = osr.SpatialReference()
-        target_osr.ImportFromEPSG(self.srs_id)
-=======
+
         target_osr = self.srs.to_osr()
->>>>>>> 34cd833c
 
         transform = osr.CoordinateTransformation(source_osr, target_osr) \
             if not source_osr.IsSame(target_osr) else None
