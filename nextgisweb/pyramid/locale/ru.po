--- conflicted
+++ resolved
@@ -15,8 +15,8 @@
 msgstr "Некорректный идентификатор компонента."
 
 #: api.py:570
-msgid "Your Web GIS at nextgis.com"
-msgstr "Ваши карты онлайн на nextgis.com"
+msgid "Your Web GIS at mapdev.io"
+msgstr "Ваши карты онлайн на mapdev.io"
 
 #: exception.py:202 exception.py:263
 msgid "Internal server error"
@@ -164,15 +164,9 @@
 msgid "Forward"
 msgstr "Вперёд"
 
-<<<<<<< HEAD
-#: amd/ngw-pyramid/company-logo/company-logo.js:24
+#: amd/ngw-pyramid/company-logo/company-logo.js:25
 msgid "Get your own Web GIS at mapdev.io"
 msgstr "Создайте свою Веб ГИС на mapdev.io"
-=======
-#: amd/ngw-pyramid/company-logo/company-logo.js:25
-msgid "Get your own Web GIS at nextgis.com"
-msgstr "Создайте свою Веб ГИС на nextgis.com"
->>>>>>> 60ac88c0
 
 #: amd/ngw-pyramid/form/LangSelect.js:24
 msgid "Browser default"
