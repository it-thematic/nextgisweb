import "whatwg-fetch";

import {
    InvalidResponseError,
    LunkwillError,
    LunkwillRequestCancelled,
    LunkwillRequestFailed,
    NetworksResponseError,
    ServerResponseError,
    LunkwillError,
    LunkwillRequestCancelled,
    LunkwillRequestFailed,
} from "./error";

export async function request(path, options) {
    const defaults = {
        method: "GET",
        credentials: "same-origin",
        headers: {},
    };
    options = Object.assign({}, defaults, options);

    let urlParams = "";
    if (options.query !== undefined) {
        urlParams = "?" + new URLSearchParams(options.query).toString();
        delete options.query;
    }

    let useLunkwill = false;
    if (options.lunkwill !== undefined) {
        options.lunkwill.toHeaders(options.headers);
        delete options.lunkwill;
        useLunkwill = true;
    }

    if (options.json !== undefined) {
        options.body = JSON.stringify(options.json);
        options.headers["Content-Type"] = "application/json";
        delete options.json;
    }

    const url =
        ngwConfig.applicationUrl +
        (path.startsWith("/") ? "" : "/") +
        path +
        urlParams;

    let response;
    try {
        response = await window.fetch(url, options);
    } catch (e) {
        throw new NetworksResponseError();
    }

    if (useLunkwill) {
        response = await handleLunkwillResponse(response);
    }

    const respCType = response.headers.get("content-type");
    const respJSON = respCType && (
        respCType.includes("application/json") ||
        respCType.includes("application/vnd.lunkwill.request-summary+json")
    );

    if (!respJSON) {
        throw new InvalidResponseError();
    }

    let body;
    try {
        body = await response.json();
    } catch (e) {
        throw new InvalidResponseError();
    }

    if (400 <= response.status && response.status <= 599) {
        throw new ServerResponseError(body);
    }

    return body;
}

export class LunkwillParam {
    static VALUES = [null, 'suggest', 'require'];

    constructor() {
        this.value = LunkwillParam.VALUES[0];
    }

    update(value, cond = true) {
        if (!cond) {
            return;
        }

        const index = LunkwillParam.VALUES.indexOf(value);
        if (index < 0) {
            throw `Invalid lunkwill option value: ${value}`;
        }

        if (index > LunkwillParam.VALUES.indexOf(this.value)) {
            this.value = value;
        }
    }

<<<<<<< HEAD
    suggest(cond = true) {
        this.update('suggest', cond)
    }

    require(cond = true) {
        this.update('require', cond)
    }
=======
    suggest(cond = true) { this.update('suggest', cond) }
    require(cond = true) { this.update('require', cond) }
>>>>>>> 5cfc145e

    toHeaders(headers) {
        if (this.value !== null) {
            headers['X-Lunkwill'] = this.value;
        }
    }
}

async function handleLunkwillResponse(lwResp) {
    const ct = lwResp.headers.get("content-type")
    if (ct === undefined || !ct.includes("application/vnd.lunkwill.request-summary+json")) {
        return lwResp;
    }

    let lwData = await responseJson(lwResp);
    let delay = lwData.delay_ms;
    const retry = lwData.retry_ms !== undefined ? lwData.retry_ms : 2000;
    const sum = `/api/lunkwill/${lwData.id}/summary`;
    const res = `/api/lunkwill/${lwData.id}/response`;

    const sleep = (msec) => new Promise(resolve => setTimeout(resolve, msec))

    let failed = false;
    let ready = false;
    while (!ready) {
        await sleep(failed ? retry : delay);
        failed = false;

        let lwResp, lwData;
        try {
            lwResp = await window.fetch(sum, {credentials: "same-origin"});
            lwData = await lwResp.json();
        } catch (e) {
            failed = true;
            continue;
        }

        switch (lwData.status) {
            case undefined:
                throw new LunkwillError(undefined, lwData);
            case "ready":
                ready = true;
                break;
            case "cancelled":
                throw new LunkwillRequestCancelled(lwData);
            case "failed":
                throw new LunkwillRequestFailed(lwData);
            case "spooled":
            case "processing":
            case "buffering":
                delay = lwData.delay_ms;
                break;
            default:
                throw new LunkwillError(undefined, lwData);
        }
    }

    try {
        return await window.fetch(res, {credentials: "same-origin"});
    } catch (e) {
        throw new NetworksResponseError();
    }
}

async function responseJson(response) {
    try {
        return response.json();
    } catch (e) {
        throw new InvalidResponseError();
    }
}<|MERGE_RESOLUTION|>--- conflicted
+++ resolved
@@ -1,11 +1,8 @@
 import "whatwg-fetch";
 
 import {
+    NetworksResponseError,
     InvalidResponseError,
-    LunkwillError,
-    LunkwillRequestCancelled,
-    LunkwillRequestFailed,
-    NetworksResponseError,
     ServerResponseError,
     LunkwillError,
     LunkwillRequestCancelled,
@@ -102,18 +99,8 @@
         }
     }
 
-<<<<<<< HEAD
-    suggest(cond = true) {
-        this.update('suggest', cond)
-    }
-
-    require(cond = true) {
-        this.update('require', cond)
-    }
-=======
     suggest(cond = true) { this.update('suggest', cond) }
     require(cond = true) { this.update('require', cond) }
->>>>>>> 5cfc145e
 
     toHeaders(headers) {
         if (this.value !== null) {
