--- conflicted
+++ resolved
@@ -1,22 +1,3 @@
-<<<<<<< HEAD
-import { useEffect, useRef } from "react";
-
-export function useAbortController() {
-    const controllers = useRef([]);
-
-    const makeSignal = () => {
-        const abortController = new AbortController();
-        controllers.current = [...controllers.current, abortController];
-        return abortController.signal;
-    };
-
-    const abort = () => {
-        for (const a of controllers.current) {
-            a.abort();
-        }
-        controllers.current = [];
-    };
-=======
 import { useEffect, useReducer, useCallback } from "react";
 
 function reducer(state, action) {
@@ -48,7 +29,6 @@
         }
         dispatch({ type: "clean" });
     }, [controllers]);
->>>>>>> 8f67efbe
 
     useEffect(() => {
         return () => {
