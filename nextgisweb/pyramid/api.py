# -*- coding: utf-8 -*-
from __future__ import division, unicode_literals, print_function, absolute_import
import re
import json
import base64
from datetime import timedelta
from collections import OrderedDict
from pkg_resources import resource_filename
from importlib import import_module
from six.moves.urllib.parse import unquote

from pyramid.response import Response, FileResponse
from pyramid.httpexceptions import HTTPBadRequest, HTTPNotFound

from ..env import env
from ..package import pkginfo
from ..core import KindOfData
from ..core.exception import ValidationError
from ..models import DBSession
from ..resource import Resource, MetadataScope
from ..compat import Path

from .util import _, ClientRoutePredicate
import six


def _get_cors_olist():
    try:
        return env.core.settings_get('pyramid', 'cors_allow_origin')
    except KeyError:
        return None


def cors_tween_factory(handler, registry):
    """ Tween adds Access-Control-* headers for simple and preflighted
    CORS requests """

    def hadd(response, n, v):
        response.headerlist.append((str(n), str(v)))

    def cors_tween(request):
        # Only request under /api/ are handled
        is_api = request.path_info.startswith('/api/')

        # Origin header required in CORS requests
        origin = request.headers.get('Origin')

        # If the Origin header is not present terminate this set of
        # steps. The request is outside the scope of this specification.
        # https://www.w3.org/TR/cors/#resource-preflight-requests

        # If there is no Access-Control-Request-Method header
        # or if parsing failed, do not set any additional headers
        # and terminate this set of steps. The request is outside
        # the scope of this specification.
        # http://www.w3.org/TR/cors/#resource-preflight-requests

        if is_api and origin is not None:

            olist = _get_cors_olist()

            # If the value of the Origin header is not a
            # case-sensitive match for any of the values
            # in list of origins do not set any additional
            # headers and terminate this set of steps.
            # http://www.w3.org/TR/cors/#resource-preflight-requests

            if olist is not None and origin in olist:

                # Access-Control-Request-Method header of preflight request
                method = request.headers.get('Access-Control-Request-Method')

                if method is not None and request.method == 'OPTIONS':

                    response = Response(content_type='text/plain')

                    # The Origin header can only contain a single origin as
                    # the user agent will not follow redirects.
                    # http://www.w3.org/TR/cors/#resource-preflight-requests

                    hadd(response, 'Access-Control-Allow-Origin', origin)

                    # Add one or more Access-Control-Allow-Methods headers
                    # consisting of (a subset of) the list of methods.
                    # Since the list of methods can be unbounded,
                    # simply returning the method indicated by
                    # Access-Control-Request-Method (if supported) can be enough.
                    # http://www.w3.org/TR/cors/#resource-preflight-requests

                    hadd(response, 'Access-Control-Allow-Methods', method)
                    hadd(response, 'Access-Control-Allow-Credentials', 'true')

                    # Add allowed Authorization header for HTTP authentication
                    # from JavaScript. It is a good idea?

                    hadd(response, 'Access-Control-Allow-Headers', 'Authorization')

                    return response

                else:

                    def set_cors_headers(request, response):
                        hadd(response, 'Access-Control-Allow-Origin', origin)
                        hadd(response, 'Access-Control-Allow-Credentials', 'true')

                    request.add_response_callback(set_cors_headers)

        # Run default request handler
        return handler(request)

    return cors_tween


def cors_get(request):
    request.require_administrator()
    return dict(allow_origin=_get_cors_olist())


def cors_put(request):
    request.require_administrator()

    body = request.json_body
    for k, v in body.items():
        if k == 'allow_origin':
            if v is None:
                v = []

            if not isinstance(v, list):
                raise HTTPBadRequest("Invalid key '%s' value!" % k)

            # The scheme and host are case-insensitive
            # and normally provided in lowercase.
            # https://tools.ietf.org/html/rfc7230
            v = [o.lower() for o in v]

            for origin in v:
                if (
                    not isinstance(origin, six.string_types)
                    or not re.match(r'^https?://[\w\_\-\.]{3,}(:\d{2,5})?/?$', origin)
                ):
                    raise ValidationError("Invalid origin '%s'" % origin)

            # Strip trailing slashes
            v = [(o[:-1] if o.endswith('/') else o) for o in v]

            for origin in v:
                if v.count(origin) > 1:
                    raise ValidationError("Duplicate origin '%s'" % origin)

            env.core.settings_set('pyramid', 'cors_allow_origin', v)
        else:
            raise HTTPBadRequest("Invalid key '%s'" % k)


def system_name_get(request):
    try:
        full_name = env.core.settings_get('core', 'system.full_name')
    except KeyError:
        full_name = None

    return dict(full_name=full_name)


def system_name_put(request):
    request.require_administrator()

    body = request.json_body
    for k, v in body.items():
        if k == 'full_name':
            if v is not None and v != "":
                env.core.settings_set('core', 'system.full_name', v)
            else:
                env.core.settings_delete('core', 'system.full_name')
        else:
            raise HTTPBadRequest("Invalid key '%s'" % k)


def home_path_get(request):
    request.require_administrator()
    try:
        home_path = env.core.settings_get('pyramid', 'home_path')
    except KeyError:
        home_path = None
    return dict(home_path=home_path)


def home_path_put(request):
    request.require_administrator()

    body = request.json_body
    for k, v in body.items():
        if k == 'home_path':
            if v:
                env.core.settings_set('pyramid', 'home_path', v)
            else:
                env.core.settings_delete('pyramid', 'home_path')
        else:
            raise HTTPBadRequest("Invalid key '%s'" % k)


def settings(request):
    comp = request.env._components[request.GET['component']]
    return comp.client_settings(request)


def route(request):
    result = dict()
    route_re = re.compile(r'\{(\w+):{0,1}')
    introspector = request.registry.introspector
    for itm in introspector.get_category('routes'):
        route = itm['introspectable']['object']
        client_predicate = False
        for p in route.predicates:
            if isinstance(p, ClientRoutePredicate):
                client_predicate = True
        api_pattern = route.pattern.startswith('/api/')
        if api_pattern or client_predicate:
            if api_pattern and client_predicate:
                request.env.pyramid.logger.warn(
                    "API route '%s' has useless 'client' predicate!",
                    route.name)
            kys = route_re.findall(route.path)
            kvs = dict(
                (k, '{%d}' % idx)
                for idx, k in enumerate(kys))
            tpl = unquote(route.generate(kvs))
            result[route.name] = [tpl, ] + kys

    return result


def locdata(request):
    locale = request.matchdict['locale']
    component = request.matchdict['component']

    mod = import_module(pkginfo.comp_mod(component))
    locale_path = Path(mod.__path__[0]) / 'locale'
    jed_path = locale_path / '{}.jed'.format(locale)

    if jed_path.is_file():
        return FileResponse(str(jed_path), content_type='application/json')

    # For english locale by default return empty translation, if
    # real translation file was not found. This might be needed if
    # instead of English strings we'll use msgid.

    if locale == 'en':
        return Response(json.dumps({"": {
            "domain": component,
            "lang": "en",
            "plural_forms": "nplurals=2; plural=(n != 1);"
        }}), content_type='application/json', charset='utf-8')

    return Response(json.dumps(dict(
        error="Locale data not found!"
    )), status_code=404, content_type='application/json', charset='utf-8')


def pkg_version(request):
    return dict([(p.name, p.version) for p in request.env.packages.values()])


def healthcheck(request):
    components = [
        comp for comp in env._components.values()
        if hasattr(comp, 'healthcheck')]

    result = OrderedDict(success=True)
    result['component'] = OrderedDict()

    for comp in components:
        cresult = comp.healthcheck()
        result['success'] = result['success'] and cresult['success']
        result['component'][comp.identity] = cresult

    return Response(
        json.dumps(result), content_type="application/json",
        status_code=200 if result['success'] else 503, charset='utf-8'
    )


def statistics(request):
    request.require_administrator()

    result = dict()
    for comp in request.env._components.values():
        if hasattr(comp, 'query_stat'):
            result[comp.identity] = comp.query_stat()
    return result


def require_storage_enabled(request):
    if not request.env.core.options['storage.enabled']:
        raise HTTPNotFound()


def estimate_storage(request):
    require_storage_enabled(request)
    request.require_administrator()

    request.env.core.start_estimation()


def storage(request):
    require_storage_enabled(request)
    request.require_administrator()
    return dict((k, v) for k, v in request.env.core.query_storage().items())


def kind_of_data(request):
    request.require_administrator()

    result = dict()
    for item in KindOfData.registry:
        result[item.identity] = request.localizer.translate(item.display_name)
    return result


def custom_css_get(request):
    try:
        body = request.env.core.settings_get('pyramid', 'custom_css')
    except KeyError:
        body = ""

    return Response(body, content_type='text/css', charset='utf-8', expires=timedelta(days=1))


def custom_css_put(request):
    request.require_administrator()

<<<<<<< HEAD
    body = six.ensure_str(request.body)
    if re.match(r'^\s*$', body, re.MULTILINE):
=======
    data = six.ensure_text(request.body)
    if re.match(r'^\s*$', data, re.MULTILINE):
>>>>>>> fc6fa527
        request.env.core.settings_delete('pyramid', 'custom_css')
    else:
        request.env.core.settings_set('pyramid', 'custom_css', data)

    return Response()


def logo_get(request):
    try:
        logodata = request.env.core.settings_get('pyramid', 'logo')
        bindata = base64.b64decode(logodata)
        return Response(
            bindata, content_type='image/png',
            expires=timedelta(days=1))

    except KeyError:
        raise HTTPNotFound()


def logo_put(request):
    request.require_administrator()

    value = request.json_body

    if value is None:
        request.env.core.settings_delete('pyramid', 'logo')

    else:
        fn, fnmeta = request.env.file_upload.get_filename(value['id'])
<<<<<<< HEAD
        with open(fn, 'r+b') as fd:
            data = fd.read()
        request.env.core.settings_set('pyramid', 'logo', six.ensure_str(base64.b64encode(data)))
=======
        with open(fn, 'rb') as fd:
            data = base64.b64encode(fd.read())
            request.env.core.settings_set(
                'pyramid', 'logo',
                data.decode('utf-8'))
>>>>>>> fc6fa527

    return Response()


def company_logo(request):
    company_logo_view = request.env.pyramid.company_logo_view
    if company_logo_view is not None:
        try:
            return company_logo_view(request)
        except HTTPNotFound:
            pass

    return FileResponse(resource_filename('nextgisweb', 'static/img/logo_outline.png'))


def setup_pyramid(comp, config):
    config.add_tween('nextgisweb.pyramid.api.cors_tween_factory', under=(
        'nextgisweb.pyramid.exception.handled_exception_tween_factory',
        'INGRESS'))

    config.add_route('pyramid.cors', '/api/component/pyramid/cors') \
        .add_view(cors_get, request_method='GET', renderer='json') \
        .add_view(cors_put, request_method='PUT', renderer='json')

    config.add_route('pyramid.system_name',
                     '/api/component/pyramid/system_name') \
        .add_view(system_name_get, request_method='GET', renderer='json') \
        .add_view(system_name_put, request_method='PUT', renderer='json')

    config.add_route('pyramid.settings', '/api/component/pyramid/settings') \
        .add_view(settings, renderer='json')

    config.add_route('pyramid.route', '/api/component/pyramid/route') \
        .add_view(route, renderer='json', request_method='GET')

    config.add_route(
        'pyramid.locdata',
        '/api/component/pyramid/locdata/{component}/{locale}',
    ).add_view(locdata, renderer='json')

    config.add_route(
        'pyramid.pkg_version',
        '/api/component/pyramid/pkg_version',
    ).add_view(pkg_version, renderer='json')

    config.add_route(
        'pyramid.healthcheck',
        '/api/component/pyramid/healthcheck',
    ).add_view(healthcheck)

    config.add_route(
        'pyramid.statistics',
        '/api/component/pyramid/statistics',
    ).add_view(statistics, renderer='json')

    config.add_route(
        'pyramid.estimate_storage',
        '/api/component/pyramid/estimate_storage',
    ).add_view(estimate_storage, request_method='POST', renderer='json')

    config.add_route(
        'pyramid.storage',
        '/api/component/pyramid/storage',
    ).add_view(storage, renderer='json')

    config.add_route(
        'pyramid.kind_of_data',
        '/api/component/pyramid/kind_of_data',
    ).add_view(kind_of_data, renderer='json')

    config.add_route(
        'pyramid.custom_css', '/api/component/pyramid/custom_css') \
        .add_view(custom_css_get, request_method='GET') \
        .add_view(custom_css_put, request_method='PUT')

    config.add_route('pyramid.logo', '/api/component/pyramid/logo') \
        .add_view(logo_get, request_method='GET') \
        .add_view(logo_put, request_method='PUT')

    # Methods for customization in components
    comp.company_logo_enabled = lambda request: True
    comp.company_logo_view = None
    comp.company_url_view = lambda request: comp.options['company_url']

    comp.help_page_url_view = lambda request: \
        comp.options['help_page.url'] if comp.options['help_page.enabled'] else None

    def preview_link_view(request):
        defaults = comp.preview_link_default_view(request)

        if hasattr(request, 'context') and isinstance(request.context, Resource) \
            and request.context in DBSession:
            if not request.context.has_permission(MetadataScope.read, request.user):
                return dict(image=None, description=None)

            social = request.context.social
            if social is not None:
                image = request.route_url(
                    'resource.preview', id=request.context.id,
                    _query=str(social.preview_fileobj_id)) \
                    if social.preview_fileobj is not None else defaults['image']
                description = social.preview_description \
                    if social.preview_description is not None else defaults['description']
                return dict(
                    image=image,
                    description=description
                )
        return defaults

    comp.preview_link_default_view = lambda request: \
        dict(image=request.static_url('nextgisweb:static/img/webgis-for-social.png'),
             description=_("Your Web GIS at mapdev.io"))

    comp.preview_link_view = preview_link_view

    config.add_route('pyramid.company_logo', '/api/component/pyramid/company_logo') \
        .add_view(company_logo, request_method='GET')

    # TODO: Add PUT method for changing custom_css setting and GUI

    config.add_route('pyramid.home_path',
                     '/api/component/pyramid/home_path') \
        .add_view(home_path_get, request_method='GET', renderer='json') \
        .add_view(home_path_put, request_method='PUT', renderer='json')<|MERGE_RESOLUTION|>--- conflicted
+++ resolved
@@ -328,13 +328,8 @@
 def custom_css_put(request):
     request.require_administrator()
 
-<<<<<<< HEAD
-    body = six.ensure_str(request.body)
-    if re.match(r'^\s*$', body, re.MULTILINE):
-=======
     data = six.ensure_text(request.body)
     if re.match(r'^\s*$', data, re.MULTILINE):
->>>>>>> fc6fa527
         request.env.core.settings_delete('pyramid', 'custom_css')
     else:
         request.env.core.settings_set('pyramid', 'custom_css', data)
@@ -364,17 +359,11 @@
 
     else:
         fn, fnmeta = request.env.file_upload.get_filename(value['id'])
-<<<<<<< HEAD
-        with open(fn, 'r+b') as fd:
-            data = fd.read()
-        request.env.core.settings_set('pyramid', 'logo', six.ensure_str(base64.b64encode(data)))
-=======
         with open(fn, 'rb') as fd:
             data = base64.b64encode(fd.read())
             request.env.core.settings_set(
                 'pyramid', 'logo',
                 data.decode('utf-8'))
->>>>>>> fc6fa527
 
     return Response()
 
