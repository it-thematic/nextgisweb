--- conflicted
+++ resolved
@@ -1,35 +1,25 @@
-<<<<<<< HEAD
-=======
 import re
->>>>>>> 34cd833c
 import base64
-import json
-import re
+from datetime import timedelta
 from collections import OrderedDict
-from datetime import timedelta
+from pathlib import Path
+from pkg_resources import resource_filename
 from importlib import import_module
-from pathlib import Path
 from urllib.parse import unquote
 
-from pkg_resources import resource_filename
+from pyramid.response import Response, FileResponse
 from pyramid.httpexceptions import HTTPBadRequest, HTTPNotFound
-from pyramid.response import Response, FileResponse
-
-<<<<<<< HEAD
-from .util import _, ClientRoutePredicate, parse_origin
-=======
+
 from ..lib import json
 from ..lib.logging import logger
 from ..env import env
 from ..package import pkginfo
->>>>>>> 34cd833c
 from ..core import KindOfData
 from ..core.exception import ValidationError
-from ..env import env
-from ..lib.logging import logger
 from ..models import DBSession
-from ..package import pkginfo
 from ..resource import Resource, MetadataScope
+
+from .util import _, ClientRoutePredicate, parse_origin
 
 
 def _get_cors_olist():
@@ -37,6 +27,7 @@
         return env.core.settings_get('pyramid', 'cors_allow_origin')
     except KeyError:
         return None
+
 
 def _get_cors_allow_headers():
     try:
