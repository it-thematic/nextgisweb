import re
import json
import base64
from datetime import timedelta
from collections import OrderedDict
from pathlib import Path
from pkg_resources import resource_filename
from importlib import import_module
from urllib.parse import unquote

from pyramid.response import Response, FileResponse
from pyramid.httpexceptions import HTTPBadRequest, HTTPNotFound

from ..env import env
from ..package import pkginfo
from ..core import KindOfData
from ..core.exception import ValidationError
from ..models import DBSession
from ..resource import Resource, MetadataScope

from .util import _, ClientRoutePredicate


def _get_cors_olist():
    try:
        return env.core.settings_get('pyramid', 'cors_allow_origin')
    except KeyError:
        return None

def _get_cors_allow_headers():
    try:
        return env.core.settings_get('pyramid', 'cors_allow_headers')
    except KeyError:
        return ['authorization', ]

def cors_tween_factory(handler, registry):
    """ Tween adds Access-Control-* headers for simple and preflighted
    CORS requests """

    def hadd(response, n, v):
        response.headerlist.append((n, v))

    def cors_tween(request):
        # Only request under /api/ are handled
        is_api = request.path_info.startswith('/api/')

        # Origin header required in CORS requests
        origin = request.headers.get('Origin')

        # If the Origin header is not present terminate this set of
        # steps. The request is outside the scope of this specification.
        # https://www.w3.org/TR/cors/#resource-preflight-requests

        # If there is no Access-Control-Request-Method header
        # or if parsing failed, do not set any additional headers
        # and terminate this set of steps. The request is outside
        # the scope of this specification.
        # http://www.w3.org/TR/cors/#resource-preflight-requests

        if is_api and origin is not None:

            olist = _get_cors_olist()

            # If the value of the Origin header is not a
            # case-sensitive match for any of the values
            # in list of origins do not set any additional
            # headers and terminate this set of steps.
            # http://www.w3.org/TR/cors/#resource-preflight-requests

            if olist is not None and origin in olist:

                # Access-Control-Request-Method header of preflight request
                method = request.headers.get('Access-Control-Request-Method')

                if method is not None and request.method == 'OPTIONS':

                    response = Response(content_type='text/plain')

                    # The Origin header can only contain a single origin as
                    # the user agent will not follow redirects.
                    # http://www.w3.org/TR/cors/#resource-preflight-requests

                    hadd(response, 'Access-Control-Allow-Origin', origin)

                    # Add one or more Access-Control-Allow-Methods headers
                    # consisting of (a subset of) the list of methods.
                    # Since the list of methods can be unbounded,
                    # simply returning the method indicated by
                    # Access-Control-Request-Method (if supported) can be enough.
                    # http://www.w3.org/TR/cors/#resource-preflight-requests

                    hadd(response, 'Access-Control-Allow-Methods', method)
                    hadd(response, 'Access-Control-Allow-Credentials', 'true')

                    # Add allowed Authorization header for HTTP authentication
                    # from JavaScript. It is a good idea?

                    hadd(response, 'Access-Control-Allow-Headers', ', '.join(_get_cors_allow_headers()))

                    return response

                else:

                    def set_cors_headers(request, response):
                        hadd(response, 'Access-Control-Allow-Origin', origin)
                        hadd(response, 'Access-Control-Allow-Credentials', 'true')

                    request.add_response_callback(set_cors_headers)

        # Run default request handler
        return handler(request)

    return cors_tween


def cors_get(request):
    request.require_administrator()
    return dict(
        allow_origin=_get_cors_olist(),
        allow_headers=_get_cors_allow_headers()
    )

def cors_put(request):
    request.require_administrator()

    body = request.json_body
    for k, v in body.items():
        if k == 'allow_origin':
            if v is None:
                v = []

            if not isinstance(v, list):
                raise HTTPBadRequest("Invalid key '%s' value!" % k)

            # The scheme and host are case-insensitive
            # and normally provided in lowercase.
            # https://tools.ietf.org/html/rfc7230
            v = [o.lower() for o in v]

            for origin in v:
                if (
                    not isinstance(origin, str)
                    or not re.match(r'^https?://[\w\_\-\.]{3,}(:\d{2,5})?/?$', origin)
                ):
                    raise ValidationError("Invalid origin '%s'" % origin)

            # Strip trailing slashes
            v = [(o[:-1] if o.endswith('/') else o) for o in v]

            for origin in v:
                if v.count(origin) > 1:
                    raise ValidationError("Duplicate origin '%s'" % origin)

            env.core.settings_set('pyramid', 'cors_allow_origin', v)
        elif k == 'allow_headers':
            v = [o.lower() for o in v]
            env.core.settings_set('pyramid', 'cors_allow_headers', v)
        else:
            raise HTTPBadRequest("Invalid key '%s'" % k)


def system_name_get(request):
    try:
        full_name = env.core.settings_get('core', 'system.full_name')
    except KeyError:
        full_name = None

    return dict(full_name=full_name)


def system_name_put(request):
    request.require_administrator()

    body = request.json_body
    for k, v in body.items():
        if k == 'full_name':
            if v is not None and v != "":
                env.core.settings_set('core', 'system.full_name', v)
            else:
                env.core.settings_delete('core', 'system.full_name')
        else:
            raise HTTPBadRequest("Invalid key '%s'" % k)


def home_path_get(request):
    request.require_administrator()
    try:
        home_path = env.core.settings_get('pyramid', 'home_path')
    except KeyError:
        home_path = None
    return dict(home_path=home_path)


def home_path_put(request):
    request.require_administrator()

    body = request.json_body
    for k, v in body.items():
        if k == 'home_path':
            if v:
                env.core.settings_set('pyramid', 'home_path', v)
            else:
                env.core.settings_delete('pyramid', 'home_path')
        else:
            raise HTTPBadRequest("Invalid key '%s'" % k)


def settings(request):
    comp = request.env._components[request.GET['component']]
    return comp.client_settings(request)


def route(request):
    result = dict()
    route_re = re.compile(r'\{(\w+):{0,1}')
    introspector = request.registry.introspector
    for itm in introspector.get_category('routes'):
        route = itm['introspectable']['object']
        client_predicate = False
        for p in route.predicates:
            if isinstance(p, ClientRoutePredicate):
                client_predicate = True
        api_pattern = route.pattern.startswith('/api/')
        if api_pattern or client_predicate:
            if api_pattern and client_predicate:
                request.env.pyramid.logger.warn(
                    "API route '%s' has useless 'client' predicate!",
                    route.name)
            kys = route_re.findall(route.path)
            kvs = dict(
                (k, '{%d}' % idx)
                for idx, k in enumerate(kys))
            tpl = unquote(route.generate(kvs))
            result[route.name] = [tpl, ] + kys

    return result


def locdata(request):
    locale = request.matchdict['locale']
    component = request.matchdict['component']

    mod = import_module(pkginfo.comp_mod(component))
    locale_path = Path(mod.__path__[0]) / 'locale'
    jed_path = locale_path / '{}.jed'.format(locale)

    if jed_path.is_file():
        return FileResponse(jed_path, content_type='application/json')

    # For english locale by default return empty translation, if
    # real translation file was not found. This might be needed if
    # instead of English strings we'll use msgid.

    if locale == 'en':
        return Response(json.dumps({"": {
            "domain": component,
            "lang": "en",
            "plural_forms": "nplurals=2; plural=(n != 1);"
        }}), content_type='application/json', charset='utf-8')

    return Response(json.dumps(dict(
        error="Locale data not found!"
    )), status_code=404, content_type='application/json', charset='utf-8')


def pkg_version(request):
    return dict([(p.name, p.version) for p in request.env.packages.values()])


def healthcheck(request):
    components = [
        comp for comp in env._components.values()
        if hasattr(comp, 'healthcheck')]

    result = OrderedDict(success=True)
    result['component'] = OrderedDict()

    for comp in components:
        cresult = comp.healthcheck()
        result['success'] = result['success'] and cresult['success']
        result['component'][comp.identity] = cresult

    return Response(
        json.dumps(result), content_type="application/json",
        status_code=200 if result['success'] else 503, charset='utf-8'
    )


def statistics(request):
    request.require_administrator()

    result = dict()
    for comp in request.env._components.values():
        if hasattr(comp, 'query_stat'):
            result[comp.identity] = comp.query_stat()
    return result


def require_storage_enabled(request):
    if not request.env.core.options['storage.enabled']:
        raise HTTPNotFound()


def estimate_storage(request):
    require_storage_enabled(request)
    request.require_administrator()

    request.env.core.start_estimation()


def storage(request):
    require_storage_enabled(request)
    request.require_administrator()
    return dict((k, v) for k, v in request.env.core.query_storage().items())


def kind_of_data(request):
    request.require_administrator()

    result = dict()
    for item in KindOfData.registry:
        result[item.identity] = request.localizer.translate(item.display_name)
    return result


def custom_css_get(request):
    try:
        body = request.env.core.settings_get('pyramid', 'custom_css')
    except KeyError:
        body = ""

    return Response(body, content_type='text/css', charset='utf-8', expires=timedelta(days=1))


def custom_css_put(request):
    request.require_administrator()

    data = str(request.body)
    if re.match(r'^\s*$', data, re.MULTILINE):
        request.env.core.settings_delete('pyramid', 'custom_css')
    else:
        request.env.core.settings_set('pyramid', 'custom_css', data)

    return Response()


def logo_get(request):
    try:
        logodata = request.env.core.settings_get('pyramid', 'logo')
        bindata = base64.b64decode(logodata)
        return Response(
            bindata, content_type='image/png',
            expires=timedelta(days=1))

    except KeyError:
        raise HTTPNotFound()


def logo_put(request):
    request.require_administrator()

    value = request.json_body

    if value is None:
        request.env.core.settings_delete('pyramid', 'logo')

    else:
        fn, fnmeta = request.env.file_upload.get_filename(value['id'])
        with open(fn, 'rb') as fd:
            data = base64.b64encode(fd.read())
            request.env.core.settings_set(
                'pyramid', 'logo',
                data.decode('utf-8'))

    return Response()


def company_logo(request):
    company_logo_view = request.env.pyramid.company_logo_view
    if company_logo_view is not None:
        try:
            return company_logo_view(request)
        except HTTPNotFound:
            pass

    return FileResponse(resource_filename('nextgisweb', 'static/img/logo_outline.png'))


def component_check(request):
    comp = request.GET['component']
    return Response(
        json.dumps(
            {comp: comp in env._components.keys()}
        )
    )

<<<<<<< HEAD
=======

>>>>>>> 5b0fe011
def setup_pyramid(comp, config):
    config.add_tween('nextgisweb.pyramid.api.cors_tween_factory', under=(
        'nextgisweb.pyramid.exception.handled_exception_tween_factory',
        'INGRESS'))

    config.add_route('pyramid.cors', '/api/component/pyramid/cors') \
        .add_view(cors_get, request_method='GET', renderer='json') \
        .add_view(cors_put, request_method='PUT', renderer='json')

    config.add_route('pyramid.system_name',
                     '/api/component/pyramid/system_name') \
        .add_view(system_name_get, request_method='GET', renderer='json') \
        .add_view(system_name_put, request_method='PUT', renderer='json')

    config.add_route('pyramid.settings', '/api/component/pyramid/settings') \
        .add_view(settings, renderer='json')

    config.add_route('pyramid.route', '/api/component/pyramid/route') \
        .add_view(route, renderer='json', request_method='GET')

    config.add_route(
        'pyramid.locdata',
        '/api/component/pyramid/locdata/{component}/{locale}',
    ).add_view(locdata, renderer='json')

    config.add_route(
        'pyramid.pkg_version',
        '/api/component/pyramid/pkg_version',
    ).add_view(pkg_version, renderer='json')

    config.add_route(
        'pyramid.healthcheck',
        '/api/component/pyramid/healthcheck',
    ).add_view(healthcheck)

    config.add_route(
        'pyramid.statistics',
        '/api/component/pyramid/statistics',
    ).add_view(statistics, renderer='json')

    config.add_route(
        'pyramid.estimate_storage',
        '/api/component/pyramid/estimate_storage',
    ).add_view(estimate_storage, request_method='POST', renderer='json')

    config.add_route(
        'pyramid.storage',
        '/api/component/pyramid/storage',
    ).add_view(storage, renderer='json')

    config.add_route(
        'pyramid.kind_of_data',
        '/api/component/pyramid/kind_of_data',
    ).add_view(kind_of_data, renderer='json')

    config.add_route(
        'pyramid.custom_css', '/api/component/pyramid/custom_css') \
        .add_view(custom_css_get, request_method='GET') \
        .add_view(custom_css_put, request_method='PUT')

    config.add_route('pyramid.logo', '/api/component/pyramid/logo') \
        .add_view(logo_get, request_method='GET') \
        .add_view(logo_put, request_method='PUT')

    # Methods for customization in components
    comp.company_logo_enabled = lambda request: True
    comp.company_logo_view = None
    comp.company_url_view = lambda request: comp.options['company_url']

    comp.help_page_url_view = lambda request: \
        comp.options['help_page.url'] if comp.options['help_page.enabled'] else None

    def preview_link_view(request):
        defaults = comp.preview_link_default_view(request)

        if hasattr(request, 'context') and isinstance(request.context, Resource) \
            and request.context in DBSession:
            if not request.context.has_permission(MetadataScope.read, request.user):
                return dict(image=None, description=None)

            social = request.context.social
            if social is not None:
                image = request.route_url(
                    'resource.preview', id=request.context.id,
                    _query=str(social.preview_fileobj_id)) \
                    if social.preview_fileobj is not None else defaults['image']
                description = social.preview_description \
                    if social.preview_description is not None else defaults['description']
                return dict(
                    image=image,
                    description=description
                )
        return defaults

    comp.preview_link_default_view = lambda request: \
        dict(image=request.static_url('nextgisweb:static/img/webgis-for-social.png'),
             description=_("Your Web GIS at mapdev.io"))

    comp.preview_link_view = preview_link_view

    config.add_route('pyramid.company_logo', '/api/component/pyramid/company_logo') \
        .add_view(company_logo, request_method='GET')

    # TODO: Add PUT method for changing custom_css setting and GUI

    config.add_route('pyramid.home_path',
                     '/api/component/pyramid/home_path') \
        .add_view(home_path_get, request_method='GET', renderer='json') \
        .add_view(home_path_put, request_method='PUT', renderer='json')

    config.add_route('pyramid.component',
                     '/api/component/pyramid/components') \
        .add_view(component_check, request_method='GET', renderer='json')<|MERGE_RESOLUTION|>--- conflicted
+++ resolved
@@ -394,10 +394,7 @@
         )
     )
 
-<<<<<<< HEAD
-=======
-
->>>>>>> 5b0fe011
+
 def setup_pyramid(comp, config):
     config.add_tween('nextgisweb.pyramid.api.cors_tween_factory', under=(
         'nextgisweb.pyramid.exception.handled_exception_tween_factory',
