from datetime import datetime

import transaction
from pyramid.interfaces import ISession
from sqlalchemy.orm.exc import NoResultFound
from zope.interface import implementer

from nextgisweb.env import DBSession

from .model import Session, SessionStore
from .util import datetime_to_unix, gensecret


@implementer(ISession)
class WebSession(dict):
    def __init__(self, request):
        self._refreshed = False
        self._updated = list()
        self._cleared = False
        self._deleted = list()
        self._cookie_name = request.env.pyramid.options["session.cookie.name"]
        self._cookie_max_age = request.env.pyramid.options["session.cookie.max_age"]
        self._session_id = request.cookies.get(self._cookie_name)
        self._last_activity = None

        if self._session_id is not None:
            try:
                actual_date = datetime.utcnow() - self._cookie_max_age
                session = Session.filter(
                    Session.id == self._session_id, Session.last_activity > actual_date
                ).one()
                self.new = False
                self.created = datetime_to_unix(session.created)
                self._last_activity = session.last_activity
            except NoResultFound:
                self._session_id = None

        if self._session_id is None:
            self.new = True
            self.created = datetime_to_unix(datetime.utcnow())

        def check_save(request, response):
            update_cookie = False

            with transaction.manager:
                utcnow = datetime.utcnow()

                if self._session_id is not None:
                    if self._cleared:
                        SessionStore.filter(
                            SessionStore.session_id == self._session_id,
                            ~SessionStore.key.in_(self._updated),
                        ).delete(synchronize_session=False)
                    elif len(self._deleted) > 0:
                        SessionStore.filter(
                            SessionStore.session_id == self._session_id,
                            SessionStore.key.in_(self._deleted),
                        ).delete(synchronize_session=False)

                    activity_delta = request.env.pyramid.options["session.activity_delta"]
                    if utcnow - self._last_activity > activity_delta:
                        DBSession.query(Session).filter_by(
                            id=self._session_id, last_activity=self._last_activity
                        ).update(dict(last_activity=utcnow))
                        update_cookie = True

                if len(self._updated) > 0:
                    if self._session_id is None:
                        self._session_id = gensecret(32)
                        Session(
                            id=self._session_id, created=utcnow, last_activity=utcnow
                        ).persist()
                        update_cookie = True

                    with DBSession.no_autoflush:
                        for key in self._updated:
                            try:
                                kv = SessionStore.filter_by(
                                    session_id=self._session_id, key=key
                                ).one()
                            except NoResultFound:
                                kv = SessionStore(session_id=self._session_id, key=key).persist()
                            kv.value = self[key]

            if update_cookie:
                # Check if another session is set
                for h, v in response.headerlist:
                    if h == "Set-Cookie" and v.startswith(self._cookie_name + "="):
                        return
                cookie_settings = WebSession.cookie_settings(request)
                cookie_settings["max_age"] = int(self._cookie_max_age.total_seconds())
                response.set_cookie(self._cookie_name, value=self._session_id, **cookie_settings)

        request.add_response_callback(check_save)

    @staticmethod
    def cookie_settings(request):
        is_https = request.scheme == "https"
        return dict(
<<<<<<< HEAD
            path='/',
            domain=request.env.pyramid.options.get('session.cookie.domain', None),
=======
            path="/",
            domain=None,
>>>>>>> ff02e0a9
            httponly=True,
            samesite="None" if is_https else "Lax",
            secure=is_https,
        )

    @property
    def id(self):
        return self._session_id

    @property
    def _keys(self):
        return super().keys()

    def _refresh_all(self):
        if self._session_id is None or self._refreshed:
            return
        for kv in SessionStore.filter(
            SessionStore.session_id == self._session_id, ~SessionStore.key.in_(self._keys)
        ).all():
            self[kv.key] = kv.value
        self._refreshed = True

    def _refresh(self, key):
        if self._session_id is None or self._refreshed or key in self._keys:
            return
        if key not in self._deleted:
            try:
                kv = SessionStore.filter_by(session_id=self._session_id, key=key).one()
                self[key] = kv.value
            except NoResultFound:
                pass

    # ISession

    def flash(self, msg, queue="", allow_duplicate=True):
        raise NotImplementedError()

    def pop_flash(self, queue=""):
        raise NotImplementedError()

    def peek_flash(self, queue=""):
        raise NotImplementedError()

    # dict

    def __contains__(self, key, *args, **kwargs):
        self._refresh(key)
        return super().__contains__(key, *args, **kwargs)

    def keys(self, *args, **kwargs):
        self._refresh_all()
        return super().keys(*args, **kwargs)

    def values(self, *args, **kwargs):
        self._refresh_all()
        return super().values(*args, **kwargs)

    def items(self, *args, **kwargs):
        self._refresh_all()
        return super().items(*args, **kwargs)

    def __len__(self, *args, **kwargs):
        self._refresh_all()
        return super().__len__(*args, **kwargs)

    def __getitem__(self, key, *args, **kwargs):
        self._refresh(key)
        return super().__getitem__(key, *args, **kwargs)

    def get(self, key, *args, **kwargs):
        self._refresh(key)
        return super().get(key, *args, **kwargs)

    def __iter__(self, *args, **kwargs):
        self._refresh_all()
        return super().__iter__(*args, **kwargs)

    def __setitem__(self, key, value, *args, **kwargs):
        if key not in self._updated:
            self._updated.append(key)
        if key in self._deleted:
            self._deleted.remove(key)
        return super().__setitem__(key, value, *args, **kwargs)

    def setdefault(self, *args, **kwargs):
        raise NotImplementedError()

    def update(self, *args, **kwargs):
        raise NotImplementedError()

    def __delitem__(self, key, *args, **kwargs):
        self._refresh(key)
        if key not in self._deleted:
            self._deleted.append(key)
        if key in self._updated:
            self._updated.remove(key)
        return super().__delitem__(key, *args, **kwargs)

    def pop(self, *args, **kwargs):
        raise NotImplementedError()

    def popitem(self, *args, **kwargs):
        raise NotImplementedError()

    def clear(self, *args, **kwargs):
        del self._updated[:]
        del self._deleted[:]
        self._cleared = True
        self._refreshed = True
        return super().clear(*args, **kwargs)<|MERGE_RESOLUTION|>--- conflicted
+++ resolved
@@ -97,13 +97,8 @@
     def cookie_settings(request):
         is_https = request.scheme == "https"
         return dict(
-<<<<<<< HEAD
-            path='/',
+            path="/",
             domain=request.env.pyramid.options.get('session.cookie.domain', None),
-=======
-            path="/",
-            domain=None,
->>>>>>> ff02e0a9
             httponly=True,
             samesite="None" if is_https else "Lax",
             secure=is_https,
