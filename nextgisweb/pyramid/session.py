import json
from datetime import datetime

import transaction
from pyramid.interfaces import ISession
from sqlalchemy.orm.exc import NoResultFound
from zope.interface import implementer

from ..models import DBSession

from .model import Session, SessionStore
from .util import gensecret, datetime_to_unix

__all__ = ['WebSession']

<<<<<<< HEAD
cookie_settings = dict(
    path='/',
    domain=None,
    httponly=True,
    samesite='None'
)

=======
>>>>>>> 854c8c0b
allowed_types = (
    type(None),
    bool,
    int,
    float,
    str,
    tuple,
)


def validate_value(v):
    t = type(v)
    if t not in allowed_types:
        raise ValueError('Type `%s` is not allowed!' % t)
    elif t == tuple:
        return all(validate_value(_v) for _v in v)
    return True


@implementer(ISession)
class WebSession(dict):
    def __init__(self, request):
        self._refreshed = False
        self._updated = list()
        self._cleared = False
        self._deleted = list()
        self._cookie_name = request.env.pyramid.options['session.cookie.name']
        self._cookie_max_age = request.env.pyramid.options['session.cookie.max_age']
        self._cookie_domain = request.env.pyramid.options.get('session.cookie.domain', None)
        self._session_id = request.cookies.get(self._cookie_name)
        self._last_activity = None

        if self._session_id is not None:
            try:
                actual_date = datetime.utcnow() - self._cookie_max_age
                session = Session.filter(
                    Session.id == self._session_id,
                    Session.last_activity > actual_date).one()
                self.new = False
                self.created = datetime_to_unix(session.created)
                self._last_activity = session.last_activity
            except NoResultFound:
                self._session_id = None

        if self._session_id is None:
            self.new = True
            self.created = datetime_to_unix(datetime.utcnow())

        def check_save(request, response):
            update_cookie = False

            with transaction.manager:
                utcnow = datetime.utcnow()

                if self._session_id is not None:
                    if self._cleared:
                        SessionStore.filter(
                            SessionStore.session_id == self._session_id,
                            ~SessionStore.key.in_(self._updated)
                        ).delete(synchronize_session=False)
                    elif len(self._deleted) > 0:
                        SessionStore.filter(
                            SessionStore.session_id == self._session_id,
                            SessionStore.key.in_(self._deleted)
                        ).delete(synchronize_session=False)

                    activity_delta = request.env.pyramid.options['session.activity_delta']
                    if utcnow - self._last_activity > activity_delta:
                        DBSession.query(Session).filter_by(
                            id=self._session_id, last_activity=self._last_activity
                        ).update(dict(last_activity=utcnow))
                        update_cookie = True

                if len(self._updated) > 0:
                    if self._session_id is None:
                        self._session_id = gensecret(32)
                        Session(
                            id=self._session_id,
                            created=utcnow,
                            last_activity=utcnow
                        ).persist()
                        update_cookie = True

                    with DBSession.no_autoflush:
                        for key in self._updated:
                            try:
                                kv = SessionStore.filter_by(
                                    session_id=self._session_id,
                                    key=key).one()
                            except NoResultFound:
                                kv = SessionStore(session_id=self._session_id, key=key).persist()
                            kv.value = self._get_for_db(key)

            if update_cookie:
                # Check if another session is set
                for h, v in response.headerlist:
                    if h == 'Set-Cookie' and v.startswith(self._cookie_name + '='):
                        return
                cookie_settings = WebSession.cookie_settings(request)
                cookie_settings['max_age'] = self._cookie_max_age.total_seconds()
                response.set_cookie(self._cookie_name, value=self._session_id,
                                    **cookie_settings)

        request.add_response_callback(check_save)

    @staticmethod
    def cookie_settings(request):
        is_https = request.scheme == 'https'
        return dict(
            path='/',
            domain=request.env.pyramid.options.get('session.cookie.domain', None),
            httponly=True,
            samesite='None' if is_https else 'Lax',
            secure=is_https
        )

    def _get_for_db(self, key):
        value = super().__getitem__(key)
        return json.dumps(value)

    def _set_from_db(self, key, value):
        value = json.loads(value)

        def array_to_tuple(v):
            if type(v) == list:
                v = tuple(array_to_tuple(_v) for _v in v)
            return v

        value = array_to_tuple(value)
        super().__setitem__(key, value)

    @property
    def _keys(self):
        return super().keys()

    def _refresh_all(self):
        if self._refreshed:
            return
        for kv in SessionStore.filter(SessionStore.session_id == self._session_id,
                                      ~SessionStore.key.in_(self._keys)).all():
            self._set_from_db(kv.key, kv.value)
        self._refreshed = True

    def _refresh(self, key):
        if self._refreshed or key in self._keys:
            return
        if key not in self._deleted:
            try:
                kv = SessionStore.filter_by(session_id=self._session_id, key=key).one()
                self._set_from_db(key, kv.value)
            except NoResultFound:
                pass

    # ISession

    def flash(self, msg, queue='', allow_duplicate=True):
        raise NotImplementedError()

    def pop_flash(self, queue=''):
        raise NotImplementedError()

    def peek_flash(self, queue=''):
        raise NotImplementedError()

    # dict

    def __contains__(self, key, *args, **kwargs):
        self._refresh(key)
        return super().__contains__(key, *args, **kwargs)

    def keys(self, *args, **kwargs):
        self._refresh_all()
        return super().keys(*args, **kwargs)

    def values(self, *args, **kwargs):
        self._refresh_all()
        return super().values(*args, **kwargs)

    def items(self, *args, **kwargs):
        self._refresh_all()
        return super().items(*args, **kwargs)

    def __len__(self, *args, **kwargs):
        self._refresh_all()
        return super().__len__(*args, **kwargs)

    def __getitem__(self, key, *args, **kwargs):
        self._refresh(key)
        return super().__getitem__(key, *args, **kwargs)

    def get(self, key, *args, **kwargs):
        self._refresh(key)
        return super().get(key, *args, **kwargs)

    def __iter__(self, *args, **kwargs):
        self._refresh_all()
        return super().__iter__(*args, **kwargs)

    def __setitem__(self, key, value, *args, **kwargs):
        validate_value(value)
        if key not in self._updated:
            self._updated.append(key)
        if key in self._deleted:
            self._deleted.remove(key)
        return super().__setitem__(key, value, *args, **kwargs)

    def setdefault(self, *args, **kwargs):
        raise NotImplementedError()

    def update(self, *args, **kwargs):
        raise NotImplementedError()

    def __delitem__(self, key, *args, **kwargs):
        self._refresh(key)
        if key not in self._deleted:
            self._deleted.append(key)
        if key in self._updated:
            self._updated.remove(key)
        return super().__delitem__(key, *args, **kwargs)

    def pop(self, *args, **kwargs):
        raise NotImplementedError()

    def popitem(self, *args, **kwargs):
        raise NotImplementedError()

    def clear(self, *args, **kwargs):
        del self._updated[:]
        del self._deleted[:]
        self._cleared = True
        self._refreshed = True
        return super().clear(*args, **kwargs)<|MERGE_RESOLUTION|>--- conflicted
+++ resolved
@@ -13,16 +13,6 @@
 
 __all__ = ['WebSession']
 
-<<<<<<< HEAD
-cookie_settings = dict(
-    path='/',
-    domain=None,
-    httponly=True,
-    samesite='None'
-)
-
-=======
->>>>>>> 854c8c0b
 allowed_types = (
     type(None),
     bool,
@@ -135,7 +125,8 @@
             path='/',
             domain=request.env.pyramid.options.get('session.cookie.domain', None),
             httponly=True,
-            samesite='None' if is_https else 'Lax',
+#            samesite='None' if is_https else 'Lax',
+            samesite='None',
             secure=is_https
         )
 
