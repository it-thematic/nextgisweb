--- conflicted
+++ resolved
@@ -706,19 +706,11 @@
     settings = config.registry.settings
 
     skip_tm_path_info = (
-<<<<<<< HEAD
-        '/static/',
-        '/favicon.ico',
-        '/api/component/pyramid/route',
-        '/api/component/pyramid/locdata/',
-        '/_debug_toolbar/',
-        '/api/component/file_upload/'
-=======
         "/static/",
         "/favicon.ico",
         "/api/component/pyramid/route",
         "/_debug_toolbar/",
->>>>>>> ff02e0a9
+        "/api/component/file_upload/"
     )
 
     def activate_hook(request):
