--- conflicted
+++ resolved
@@ -57,10 +57,7 @@
                 ['ngw/load-json', '@nextgisweb/pyramid/api/load'],
                 ['ngw/settings', '@nextgisweb/pyramid/settings'],
                 ['ngw-pyramid/i18n', '@nextgisweb/pyramid/i18n'],
-<<<<<<< HEAD
-=======
                 ['openlayers/ol', 'dist/external-ol/ol'],
->>>>>>> 0e10cc02
             ]
         };
 
