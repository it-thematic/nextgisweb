--- conflicted
+++ resolved
@@ -42,41 +42,8 @@
 
     <%include file="nextgisweb:pyramid/template/client_config.mako" />
 
-<<<<<<< HEAD
-    <% yandex = request.env.audit.yandex %>
-    %if yandex and yandex.options['enabled'] and yandex.options['counter'] > 0:
-        <!-- Yandex.Metrika counter -->
-        <% ycounter = yandex.options['counter'] %>
-        <script type="text/javascript">
-            (function (m, e, t, r, i, k, a) {
-                m[i] = m[i] || function () {
-                    (m[i].a = m[i].a || []).push(arguments)
-                };
-                m[i].l = 1 * new Date();
-                k = e.createElement(t), a = e.getElementsByTagName(t)[0], k.async = 1, k.src = r, a.parentNode.insertBefore(k, a)
-            })
-            (window, document, "script", "https://mc.yandex.ru/metrika/tag.js", "ym");
-
-            ym(${ycounter}, "init", {
-                clickmap: true,
-                trackLinks: true,
-                accurateTrackBounce: true,
-                webvisor: true
-            });
-        </script>
-        <noscript>
-            <div><img src="https://mc.yandex.ru/watch/${ycounter}" style="position:absolute; left:-9999px;" alt=""/>
-            </div>
-        </noscript>
-        <!-- /Yandex.Metrika counter -->
-    %endif
-
-    <script src="${request.route_url('amd_package', subpath='dojo/dojo.js')}"></script>
-    <script src="${request.route_url('jsrealm.dist', subpath='main/chunk/runtime.js')}"></script>
-=======
     <script src="${request.static_url('dojo/dojo.js')}"></script>
     <script src="${request.static_url('main/chunk/runtime.js')}"></script>
->>>>>>> ff02e0a9
     
     %if hasattr(self, 'assets'):
         ${self.assets()}
@@ -167,7 +134,7 @@
                         %endif
                     </div>
                 </div>
-                <% 
+                <%
                     sidebar = getattr(next, 'sidebar', None)
                     has_sidebar = getattr(next, 'has_sidebar', lambda: True)()
                 %>
