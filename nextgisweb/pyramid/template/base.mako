<!DOCTYPE HTML>
<%! from nextgisweb.pyramid.util import _ %>
<html>
<%
    import os
    import re
    import json
    from bunch import Bunch
%>
<head>
    <% system_name = request.env.core.system_full_name() %>

    <title>
        <% page_title = '' %>
        %if hasattr(self, 'title'):
            <% page_title += self.title() + ' | ' %>
        %endif

        <% page_title += system_name %>
        ${page_title}
    </title>

    <meta charset="utf-8">
    <meta http-equiv="X-UA-Compatible" content="IE=edge">

    <%include file="nextgisweb:social/template/meta.mako" args="title=page_title"/>

    <link href="${request.route_url('pyramid.favicon')}"
        rel="shortcut icon" type="image/x-icon"/>
    <link href="${request.route_url('jsrealm.dist', subpath='stylesheet/layout.css')}"
        rel="stylesheet" type="text/css"/>

    <link href="${request.route_url('pyramid.custom_css')}" rel="stylesheet" type="text/css"/>

<<<<<<< HEAD
    <% yandex = request.env.audit.yandex %>
    %if yandex and yandex.options['enabled'] and yandex.options['counter'] > 0:
        <!-- Yandex.Metrika counter -->
        <% ycounter = yandex.options['counter'] %>
        <script type="text/javascript">
            (function (m, e, t, r, i, k, a) {
                m[i] = m[i] || function () {
                    (m[i].a = m[i].a || []).push(arguments)
                };
                m[i].l = 1 * new Date();
                k = e.createElement(t), a = e.getElementsByTagName(t)[0], k.async = 1, k.src = r, a.parentNode.insertBefore(k, a)
            })
            (window, document, "script", "https://mc.yandex.ru/metrika/tag.js", "ym");

            ym(${ycounter}, "init", {
                clickmap: true,
                trackLinks: true,
                accurateTrackBounce: true,
                webvisor: true
            });
        </script>
        <noscript>
            <div><img src="https://mc.yandex.ru/watch/${ycounter}" style="position:absolute; left:-9999px;" alt=""/>
            </div>
        </noscript>
        <!-- /Yandex.Metrika counter -->
    %endif

    <script type="text/javascript">
        var ngwConfig = {
            applicationUrl: ${request.application_url | json.dumps, n},
            assetUrl: ${request.static_url('nextgisweb:static/') | json.dumps, n },
            amdUrl: ${request.route_url('amd_package', subpath="") | json.dumps, n}
        };

        var dojoConfig = {
            async: true,
            isDebug: true,
            packages: [
                {name: "jed", main: "jed", location: ${request.static_url('nextgisweb:static/jed/') | json.dumps, n }}
            ],
            baseUrl: ${request.route_url('amd_package', subpath="dojo") | json.dumps, n},
            locale: ${request.locale_name | json.dumps, n}
        };
=======
    <%include file="nextgisweb:pyramid/template/client_config.mako" />
>>>>>>> fc6fa527

    <script type="text/javascript">
        %if (hasattr(request, 'context') and hasattr(request.context, 'id')):
        var ngwResourceId = ${request.context.id};
        %endif
    </script>

    <script src="${request.route_url('amd_package', subpath='dojo/dojo.js')}"></script>
    <script src="${request.route_url('jsrealm.dist', subpath='main/chunk/runtime.js')}"></script>

    <script>
        window.MSInputMethodContext && 
        document.documentMode && 
        require(["ie11-custom-properties/ie11CustomProperties"]);
    </script>
    
    %if hasattr(self, 'assets'):
        ${self.assets()}
    %endif

    %if hasattr(self, 'head'):
        ${self.head()}
    %endif

    %for a in request.amd_base:
        <script src="${request.route_url('amd_package', subpath='%s.js' % a)}"></script>
    %endfor

    <%include file="nextgisweb:pyramid/template/update.mako"/>
</head>

<body class="claro nextgis <%block name='body_class'/>">
    %if not custom_layout:
        <div class="layout ${'maxwidth' if maxwidth else ''}">

            <%include file="nextgisweb:pyramid/template/header.mako" args="title=system_name"/>

            %if obj and hasattr(obj,'__dynmenu__'):
                <%
                    has_dynmenu = True
                    dynmenu = obj.__dynmenu__
                    dynmenu_kwargs = Bunch(obj=obj, request=request)
                %>
            %elif 'dynmenu' in context.keys():
                <%
                    has_dynmenu = True
                    dynmenu = context['dynmenu']
                    dynmenu_kwargs = context.get('dynmenu_kwargs', Bunch(request=request))
                %>
            %else:
                <% has_dynmenu = False %>
            %endif

            <div class="content pure-g">
                <div class="content__inner pure-u-${"18-24" if has_dynmenu else "1"} expand">
                    <div id="title" class="title">
                        <div class="content__container container">
                            %if hasattr(next, 'title_block'):
                                ${next.title_block()}
                            %elif hasattr(next, 'title'):
                                <h1>${next.title()}</h1>
                            %elif title:
                                <h1>${tr(title)}</h1>
                            %endif
                        </div>
                    </div>
                    <div id="content-wrapper" class="content-wrapper ${'content-maxheight' if maxheight else ''}">
                        <div class="pure-u-${'18-24' if (maxheight and has_dynmenu) else '1'} expand">
                            <div class="content__container container expand">
                                %if hasattr(next, 'body'):
                                    ${next.body()}
                                %endif
                            </div>
                        </div>
                    </div>
                </div>
                %if has_dynmenu:
                    <div class="sidebar-helper pure-u-6-24"></div>
                    <div class="sidebar pure-u-6-24">
                        <%include file="nextgisweb:pyramid/template/dynmenu.mako" args="dynmenu=dynmenu, args=dynmenu_kwargs" />
                    </div>
                %endif
            </div> <!--/.content-wrapper -->
        </div> <!--/.layout -->
    %else:

        ${next.body()}

    %endif

    %if maxheight:

        <script type="text/javascript">

            require(["dojo/dom", "dojo/dom-style", "dojo/dom-geometry", "dojo/on", "dojo/domReady!"],
            function (dom, domStyle, domGeom, on) {
                var content = dom.byId("content-wrapper"),
                    header = [ ];

                for (var id in {"header": true, "title": true}) {
                    var node = dom.byId(id);
                    if (node) { header.push(node) }
                }

                function resize() {
                    var h = 0;
                    for (var i = 0; i < header.length; i++) {
                        var n = header[i], cs = domStyle.getComputedStyle(n);
                        h = h + domGeom.getMarginBox(n, cs).h;
                    }
                    domStyle.set(content, "top", h + "px");
                }

                resize();

                on(window, 'resize', resize);

            });

        </script>

    %endif
</body>

</html><|MERGE_RESOLUTION|>--- conflicted
+++ resolved
@@ -32,7 +32,8 @@
 
     <link href="${request.route_url('pyramid.custom_css')}" rel="stylesheet" type="text/css"/>
 
-<<<<<<< HEAD
+    <%include file="nextgisweb:pyramid/template/client_config.mako" />
+
     <% yandex = request.env.audit.yandex %>
     %if yandex and yandex.options['enabled'] and yandex.options['counter'] > 0:
         <!-- Yandex.Metrika counter -->
@@ -60,26 +61,6 @@
         </noscript>
         <!-- /Yandex.Metrika counter -->
     %endif
-
-    <script type="text/javascript">
-        var ngwConfig = {
-            applicationUrl: ${request.application_url | json.dumps, n},
-            assetUrl: ${request.static_url('nextgisweb:static/') | json.dumps, n },
-            amdUrl: ${request.route_url('amd_package', subpath="") | json.dumps, n}
-        };
-
-        var dojoConfig = {
-            async: true,
-            isDebug: true,
-            packages: [
-                {name: "jed", main: "jed", location: ${request.static_url('nextgisweb:static/jed/') | json.dumps, n }}
-            ],
-            baseUrl: ${request.route_url('amd_package', subpath="dojo") | json.dumps, n},
-            locale: ${request.locale_name | json.dumps, n}
-        };
-=======
-    <%include file="nextgisweb:pyramid/template/client_config.mako" />
->>>>>>> fc6fa527
 
     <script type="text/javascript">
         %if (hasattr(request, 'context') and hasattr(request.context, 'id')):
