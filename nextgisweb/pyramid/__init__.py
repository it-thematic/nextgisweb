from nextgisweb.lib.apitype import AsJSON, JSONType

from .component import PyramidComponent
from .model import Session, SessionStore
from .session import WebSession
<<<<<<< HEAD
from .command import ServerCommand, AMDPackagesCommand  # NOQA
from .util import _, gensecret

__all__ = [
    'StaticFileResponse',
    'viewargs',
    'WebSession',
]


class PyramidComponent(Component):
    identity = 'pyramid'
    metadata = Base.metadata

    def make_app(self, settings=None):
        settings = dict(self._settings, **settings)
        config = Configurator(settings=settings)

        config.add_route_predicate('client', ClientRoutePredicate)
        config.add_route_predicate('error_renderer', ErrorRendererPredicate)

        # Setup pyramid app for other components
        chain = self._env.chain('setup_pyramid', first='pyramid')
        for comp in chain:
            comp.setup_pyramid(config)

        return config

    def initialize_db(self):
        self.env.core.init_settings(self.identity, 'custom_css.ckey', gensecret(8))
        self.env.core.init_settings(self.identity, 'company_logo.ckey', gensecret(8))

    @require('resource')
    def setup_pyramid(self, config):
        from . import view, api, uacompat as uac
        view.setup_pyramid(self, config)
        api.setup_pyramid(self, config)
        uac.setup_pyramid(self, config)

        try:
            import uwsgi
            lunkwill_rpc = b'lunkwill' in uwsgi.rpc_list()
        except ImportError:
            uwsgi = None
            lunkwill_rpc = False

        if self.options['lunkwill.enabled'] is None:
            self.options['lunkwill.enabled'] = lunkwill_rpc

        if self.options['lunkwill.enabled']:
            if self.options['lunkwill.host'] is None:
                self.options['lunkwill.host'] = environ.get(
                    'LUNKWILL_HOST', '127.0.0.1')

            if self.options['lunkwill.port'] is None:
                self.options['lunkwill.port'] = int(environ.get(
                    'LUNKWILL_PORT', '8042'))

            logger.debug(
                "Lunkwill extension enabled: %s:%d",
                self.options['lunkwill.host'],
                self.options['lunkwill.port'])
            if uwsgi is None:
                raise RuntimeError("Lunkwill requires uWSGI stack loaded")
            if not lunkwill_rpc:
                raise RuntimeError("Lunkwill RPC missing in uWSGI stack")
            from . import lunkwill
            lunkwill.setup_pyramid(self, config)
        else:
            logger.debug("Lunkwill extension disabled")

    def client_settings(self, request):
        result = dict()

        result['support_url'] = self.env.core.support_url_view(request)
        result['help_page_url'] = self.env.pyramid.help_page_url_view(request)
        result['company_logo'] = dict(
            enabled=self.company_logo_enabled(request),
            ckey=self.env.core.settings_get('pyramid', 'company_logo.ckey'),
            link=self.company_url_view(request))

        result['langages'] = []
        for locale in self.env.core.locale_available:
            try:
                babel_locale = Locale.parse(locale, sep='-')
            except UnknownLocaleError:
                display_name = locale
            else:
                display_name = babel_locale.get_display_name().title()
            result['langages'].append(dict(
                display_name=display_name,
                value=locale))
        result['language_contribute_url'] = self.env.core.options['locale.contribute_url']

        result['storage_enabled'] = self.env.core.options['storage.enabled']
        result['storage_limit'] = self.env.core.options['storage.limit']

        return result

    @property
    def template_include(self):
        return ('nextgisweb:pyramid/template/update.mako', )

    def maintenance(self):
        super().maintenance()
        self.cleanup()

    def cleanup(self):
        logger.info("Cleaning up sessions...")

        with transaction.manager:
            actual_date = dt.utcnow() - self.options['session.cookie.max_age']
            deleted_sessions = Session.filter(Session.last_activity < actual_date).delete()

        logger.info("Deleted: %d sessions", deleted_sessions)

    def sys_info(self):
        try:
            import uwsgi
            yield ("uWSGI", uwsgi.version.decode())
        except ImportError:
            pass

        lunkwill = self.options['lunkwill.enabled']
        yield ("Lunkwill", _("Enabled") if lunkwill else _("Disabled"))

    def backup_configure(self, config):
        super().backup_configure(config)
        config.exclude_table_data('public', Session.__tablename__)
        config.exclude_table_data('public', SessionStore.__tablename__)

    def query_stat(self):
        result = dict()

        try:
            result['cors'] = len(self.env.core.settings_get('pyramid', 'cors_allow_origin')) > 0
        except KeyError:
            result['cors'] = False

        try:
            result['custom_css'] = self.env.core.settings_get('pyramid', 'custom_css').strip() != ''
        except KeyError:
            result['custom_css'] = False

        return result

    option_annotations = OptionAnnotations((
        Option('help_page.enabled', bool, default=True),
        Option('help_page.url', default="https://nextgis.com/redirect/{lang}/help/"),

        Option('favicon', default=resource_filename('nextgisweb', 'static/img/favicon.ico')),
        Option('company_url', default="https://nextgis.com"),
        Option('desktop_gis_example', default='NextGIS QGIS'),
        Option('nextgis_external_docs_links', default=True),

        Option('backup.download', bool, default=False),

        Option('session.cookie.name', str, default='ngw-sid',
               doc="Session cookie name"),
        Option('session.cookie.domain', str,
               doc="Session cookie domain name"),
        Option('session.cookie.max_age', timedelta, default=timedelta(days=7),
               doc="Session cookie max_age"),
        Option('session.activity_delta', timedelta, default=timedelta(minutes=10),
               doc="Session last activity update time delta."),

        Option('static_key', default=None),

        Option('response_buffering', bool, default=None, doc=(
            "Does the reverse proxy server in front of NextGIS Web use "
            "output buffering or not? It's enabled by default in Nginx, "
            "but it's better let NextGIS Web know about it.")),
        Option('x_accel_buffering', bool, default=False, doc=(
            "Allow usage of X-Accel-Buffering header to control output "
            "buffering as it's done in Nginx. See docs on proxy_buffering "
            "directive for ngx_http_proxy module for details.")),

        Option('debugtoolbar.enabled', bool),
        Option('debugtoolbar.hosts'),

        Option('legacy_locale_switcher', bool, default=False),

        Option('lunkwill.enabled', bool, default=None),
        Option('lunkwill.host', str, default=None),
        Option('lunkwill.port', int, default=None),

        Option('compression.algorithms', list, default=['br', 'gzip']),
    )) + uacompat.option_annotations
=======
from .util import viewargs
>>>>>>> ff02e0a9
<|MERGE_RESOLUTION|>--- conflicted
+++ resolved
@@ -3,195 +3,4 @@
 from .component import PyramidComponent
 from .model import Session, SessionStore
 from .session import WebSession
-<<<<<<< HEAD
-from .command import ServerCommand, AMDPackagesCommand  # NOQA
-from .util import _, gensecret
-
-__all__ = [
-    'StaticFileResponse',
-    'viewargs',
-    'WebSession',
-]
-
-
-class PyramidComponent(Component):
-    identity = 'pyramid'
-    metadata = Base.metadata
-
-    def make_app(self, settings=None):
-        settings = dict(self._settings, **settings)
-        config = Configurator(settings=settings)
-
-        config.add_route_predicate('client', ClientRoutePredicate)
-        config.add_route_predicate('error_renderer', ErrorRendererPredicate)
-
-        # Setup pyramid app for other components
-        chain = self._env.chain('setup_pyramid', first='pyramid')
-        for comp in chain:
-            comp.setup_pyramid(config)
-
-        return config
-
-    def initialize_db(self):
-        self.env.core.init_settings(self.identity, 'custom_css.ckey', gensecret(8))
-        self.env.core.init_settings(self.identity, 'company_logo.ckey', gensecret(8))
-
-    @require('resource')
-    def setup_pyramid(self, config):
-        from . import view, api, uacompat as uac
-        view.setup_pyramid(self, config)
-        api.setup_pyramid(self, config)
-        uac.setup_pyramid(self, config)
-
-        try:
-            import uwsgi
-            lunkwill_rpc = b'lunkwill' in uwsgi.rpc_list()
-        except ImportError:
-            uwsgi = None
-            lunkwill_rpc = False
-
-        if self.options['lunkwill.enabled'] is None:
-            self.options['lunkwill.enabled'] = lunkwill_rpc
-
-        if self.options['lunkwill.enabled']:
-            if self.options['lunkwill.host'] is None:
-                self.options['lunkwill.host'] = environ.get(
-                    'LUNKWILL_HOST', '127.0.0.1')
-
-            if self.options['lunkwill.port'] is None:
-                self.options['lunkwill.port'] = int(environ.get(
-                    'LUNKWILL_PORT', '8042'))
-
-            logger.debug(
-                "Lunkwill extension enabled: %s:%d",
-                self.options['lunkwill.host'],
-                self.options['lunkwill.port'])
-            if uwsgi is None:
-                raise RuntimeError("Lunkwill requires uWSGI stack loaded")
-            if not lunkwill_rpc:
-                raise RuntimeError("Lunkwill RPC missing in uWSGI stack")
-            from . import lunkwill
-            lunkwill.setup_pyramid(self, config)
-        else:
-            logger.debug("Lunkwill extension disabled")
-
-    def client_settings(self, request):
-        result = dict()
-
-        result['support_url'] = self.env.core.support_url_view(request)
-        result['help_page_url'] = self.env.pyramid.help_page_url_view(request)
-        result['company_logo'] = dict(
-            enabled=self.company_logo_enabled(request),
-            ckey=self.env.core.settings_get('pyramid', 'company_logo.ckey'),
-            link=self.company_url_view(request))
-
-        result['langages'] = []
-        for locale in self.env.core.locale_available:
-            try:
-                babel_locale = Locale.parse(locale, sep='-')
-            except UnknownLocaleError:
-                display_name = locale
-            else:
-                display_name = babel_locale.get_display_name().title()
-            result['langages'].append(dict(
-                display_name=display_name,
-                value=locale))
-        result['language_contribute_url'] = self.env.core.options['locale.contribute_url']
-
-        result['storage_enabled'] = self.env.core.options['storage.enabled']
-        result['storage_limit'] = self.env.core.options['storage.limit']
-
-        return result
-
-    @property
-    def template_include(self):
-        return ('nextgisweb:pyramid/template/update.mako', )
-
-    def maintenance(self):
-        super().maintenance()
-        self.cleanup()
-
-    def cleanup(self):
-        logger.info("Cleaning up sessions...")
-
-        with transaction.manager:
-            actual_date = dt.utcnow() - self.options['session.cookie.max_age']
-            deleted_sessions = Session.filter(Session.last_activity < actual_date).delete()
-
-        logger.info("Deleted: %d sessions", deleted_sessions)
-
-    def sys_info(self):
-        try:
-            import uwsgi
-            yield ("uWSGI", uwsgi.version.decode())
-        except ImportError:
-            pass
-
-        lunkwill = self.options['lunkwill.enabled']
-        yield ("Lunkwill", _("Enabled") if lunkwill else _("Disabled"))
-
-    def backup_configure(self, config):
-        super().backup_configure(config)
-        config.exclude_table_data('public', Session.__tablename__)
-        config.exclude_table_data('public', SessionStore.__tablename__)
-
-    def query_stat(self):
-        result = dict()
-
-        try:
-            result['cors'] = len(self.env.core.settings_get('pyramid', 'cors_allow_origin')) > 0
-        except KeyError:
-            result['cors'] = False
-
-        try:
-            result['custom_css'] = self.env.core.settings_get('pyramid', 'custom_css').strip() != ''
-        except KeyError:
-            result['custom_css'] = False
-
-        return result
-
-    option_annotations = OptionAnnotations((
-        Option('help_page.enabled', bool, default=True),
-        Option('help_page.url', default="https://nextgis.com/redirect/{lang}/help/"),
-
-        Option('favicon', default=resource_filename('nextgisweb', 'static/img/favicon.ico')),
-        Option('company_url', default="https://nextgis.com"),
-        Option('desktop_gis_example', default='NextGIS QGIS'),
-        Option('nextgis_external_docs_links', default=True),
-
-        Option('backup.download', bool, default=False),
-
-        Option('session.cookie.name', str, default='ngw-sid',
-               doc="Session cookie name"),
-        Option('session.cookie.domain', str,
-               doc="Session cookie domain name"),
-        Option('session.cookie.max_age', timedelta, default=timedelta(days=7),
-               doc="Session cookie max_age"),
-        Option('session.activity_delta', timedelta, default=timedelta(minutes=10),
-               doc="Session last activity update time delta."),
-
-        Option('static_key', default=None),
-
-        Option('response_buffering', bool, default=None, doc=(
-            "Does the reverse proxy server in front of NextGIS Web use "
-            "output buffering or not? It's enabled by default in Nginx, "
-            "but it's better let NextGIS Web know about it.")),
-        Option('x_accel_buffering', bool, default=False, doc=(
-            "Allow usage of X-Accel-Buffering header to control output "
-            "buffering as it's done in Nginx. See docs on proxy_buffering "
-            "directive for ngx_http_proxy module for details.")),
-
-        Option('debugtoolbar.enabled', bool),
-        Option('debugtoolbar.hosts'),
-
-        Option('legacy_locale_switcher', bool, default=False),
-
-        Option('lunkwill.enabled', bool, default=None),
-        Option('lunkwill.host', str, default=None),
-        Option('lunkwill.port', int, default=None),
-
-        Option('compression.algorithms', list, default=['br', 'gzip']),
-    )) + uacompat.option_annotations
-=======
-from .util import viewargs
->>>>>>> ff02e0a9
+from .util import viewargs