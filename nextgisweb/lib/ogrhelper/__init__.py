import zipfile
from contextlib import contextmanager
from datetime import date, time, datetime

from osgeo import gdal, ogr

FIELD_GETTER = {}


@contextmanager
def ogr_use_exceptions():
    if ogr.GetUseExceptions():
        yield
        return

    ogr.UseExceptions()
    try:
        yield
    finally:
        ogr.DontUseExceptions()

<<<<<<< HEAD
=======

def read_dataset(filename, **kw):
>>>>>>> 5cfc145e

def read_dataset(filename, **kw):
    iszip = zipfile.is_zipfile(filename)
    ogrfn = '/vsizip/{%s}' % filename if iszip else filename

    ogrds = gdal.OpenEx(ogrfn, 0, **kw)

    if ogrds is None and iszip:
        with zipfile.ZipFile(filename) as fzip:
            for zfilename in fzip.namelist():
                ogrds = gdal.OpenEx(ogrfn + '/%s' % zfilename, 0, **kw)
                if ogrds is not None:
                    break
    return ogrds

def read_layer_features(layer, geometry_format=None):
    geometry_format = 'wkt' if geometry_format is None else geometry_format.lower()
    if geometry_format == 'raw':
        geom_func = _geometry_copy
    elif geometry_format == 'wkt':
        geom_func = _geometry_wkt
    elif geometry_format == 'wkb':
        geom_func = _geometry_wkb

    defn = layer.GetLayerDefn()
    fieldmap = list()
    for fidx in range(defn.GetFieldCount()):
        fdefn = defn.GetFieldDefn(fidx)
        fname = fdefn.GetName()
        fget = FIELD_GETTER[fdefn.GetType()]
        fieldmap.append((fidx, fname, fget))

    for feat in layer:
        geom = feat.GetGeometryRef()
        if geom is not None:
            geom = geom_func(geom)

        yield (
            feat.GetFID(), geom, [
                (fname, fget(feat, fidx) if not feat.IsFieldNull(fidx) else None)
                for (fidx, fname, fget) in fieldmap  # NOQA: F812
            ]
        )


def geometry_force_multi(ogr_geom):
    geom_type = ogr_geom.GetGeometryType()
    if geom_type == ogr.wkbPoint:
        return ogr.ForceToMultiPoint(ogr_geom)
    if geom_type == ogr.wkbLineString:
        return ogr.ForceToMultiLineString(ogr_geom)
    if geom_type == ogr.wkbPolygon:
        return ogr.ForceToMultiPolygon(ogr_geom)
    return ogr_geom


def _geometry_copy(ogr_geom):
    return ogr_geom.Clone()


def _geometry_wkt(ogr_geom):
    return ogr_geom.ExportToWkt()


def _geometry_wkb(ogr_geom):
    return ogr_geom.ExportToWkb(ogr.wkbNDR)


def _get_integer(feat, fidx):
    return feat.GetFieldAsInteger(fidx)


def _get_integer_list(feat, fidx):
    return feat.GetFieldAsIntegerList(fidx)


def _get_integer64(feat, fidx):
    return feat.GetFieldAsInteger64(fidx)


def _get_integer64_list(feat, fidx):
    return feat.GetFieldAsInteger64List(fidx)


def _get_real(feat, fidx):
    return feat.GetFieldAsDouble(fidx)


def _get_real_list(feat, fidx):
    return feat.GetFieldAsDoubleList(fidx)


def _get_string(feat, fidx):
    return feat.GetFieldAsString(fidx)


def _get_string_list(feat, fidx):
    return feat.GetFieldAsStringList(fidx)


def _get_date(feat, fidx):
    return date(*feat.GetFieldAsDateTime(fidx)[0:3])


def _get_time(feat, fidx):
    hour, minute, sec = feat.GetFieldAsDateTime(fidx)[3:6]
    sec_int = int(sec)
    msec = int((sec - sec_int) * 1000)
    return time(hour, minute, sec_int, msec)


def _get_datetime(feat, fidx):
    year, month, day, hour, minute, sec = feat.GetFieldAsDateTime(fidx)[0:6]
    sec_int = int(sec)
    msec = int((sec - sec_int) * 1000)
    return datetime(year, month, day, hour, minute, sec_int, msec)


FIELD_GETTER[ogr.OFTInteger] = _get_integer
FIELD_GETTER[ogr.OFTIntegerList] = _get_integer_list
FIELD_GETTER[ogr.OFTInteger64] = _get_integer64
FIELD_GETTER[ogr.OFTInteger64List] = _get_integer64_list
FIELD_GETTER[ogr.OFTReal] = _get_real
FIELD_GETTER[ogr.OFTRealList] = _get_real_list
FIELD_GETTER[ogr.OFTString] = _get_string
FIELD_GETTER[ogr.OFTStringList] = _get_string_list
FIELD_GETTER[ogr.OFTDate] = _get_date
FIELD_GETTER[ogr.OFTTime] = _get_time
FIELD_GETTER[ogr.OFTDateTime] = _get_datetime<|MERGE_RESOLUTION|>--- conflicted
+++ resolved
@@ -3,6 +3,7 @@
 from datetime import date, time, datetime
 
 from osgeo import gdal, ogr
+
 
 FIELD_GETTER = {}
 
@@ -19,11 +20,6 @@
     finally:
         ogr.DontUseExceptions()
 
-<<<<<<< HEAD
-=======
-
-def read_dataset(filename, **kw):
->>>>>>> 5cfc145e
 
 def read_dataset(filename, **kw):
     iszip = zipfile.is_zipfile(filename)
