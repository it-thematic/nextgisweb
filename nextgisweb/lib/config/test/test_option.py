from datetime import timedelta
from inspect import isclass

import pytest

from nextgisweb.lib.config.otype import (
    OptionType, Text, Boolean, Integer, List, SizeInBytes)


@pytest.mark.parametrize('otype, input, expected,', (
<<<<<<< HEAD
        (Text, 'foo', 'foo'),
        (Boolean, 'true', True),
        (Boolean, 'false', False),
        (Integer, '42', 42),
        (bool, 'yes', True),
        (bool, 'no', False),
        (timedelta, '92d', timedelta(days=92)),
        (timedelta, '24h', timedelta(days=1)),
        (timedelta, '1440m', timedelta(days=1)),
        (timedelta, '86400', timedelta(days=1)),
        (List, 'a,b,c', ['a', 'b', 'c']),
        (List, 'ab, bc, cd', ['ab', 'bc', 'cd']),
        (List(Integer), '1, 2, 3', [1, 2, 3]),
        (List(str), 'en, ru', ['en', 'ru']),
        (SizeInBytes, '1024', 1024),
        (SizeInBytes, '-1', ValueError),
        (SizeInBytes, '4M', 4 * 1024 ** 2),
        (SizeInBytes, '2 gB', 2 * 1024 ** 3),
        (SizeInBytes, '42T', 42 * 1024 ** 4),
        (SizeInBytes, '1YB', ValueError),
=======
    (Text, 'foo', 'foo'),
    (Boolean, 'true', True),
    (Boolean, 'false', False),
    (Integer, '42', 42),
    (bool, 'yes', True),
    (bool, 'no', False),
    (timedelta, '92d', timedelta(days=92)),
    (timedelta, '24h', timedelta(days=1)),
    (timedelta, '1440m', timedelta(days=1)),
    (timedelta, '86400', timedelta(days=1)),
    (List, 'a,b,c', ['a', 'b', 'c']),
    (List, 'ab, bc, cd', ['ab', 'bc', 'cd']),
    (List(Integer), '1, 2, 3', [1, 2, 3]),
    (List(str), 'en, ru', ['en', 'ru']),
    (SizeInBytes, '1024', 1024),
    (SizeInBytes, '-1', ValueError),
    (SizeInBytes, '4M', 4 * 1024 ** 2),
    (SizeInBytes, '2 gB', 2 * 1024 ** 3),
    (SizeInBytes, '42T', 42 * 1024 ** 4),
    (SizeInBytes, '1YB', ValueError),
>>>>>>> 5cfc145e
))
def test_loads_dumps(otype, input, expected):
    norm = OptionType.normalize(otype)
    if isclass(expected) and issubclass(expected, Exception):
        with pytest.raises(expected):
<<<<<<< HEAD
            norm.loads(input)
    else:
=======
           norm.loads(input)
    else: 
>>>>>>> 5cfc145e
        assert norm.loads(input) == expected
        assert norm.loads(norm.dumps(expected)) == expected<|MERGE_RESOLUTION|>--- conflicted
+++ resolved
@@ -8,28 +8,6 @@
 
 
 @pytest.mark.parametrize('otype, input, expected,', (
-<<<<<<< HEAD
-        (Text, 'foo', 'foo'),
-        (Boolean, 'true', True),
-        (Boolean, 'false', False),
-        (Integer, '42', 42),
-        (bool, 'yes', True),
-        (bool, 'no', False),
-        (timedelta, '92d', timedelta(days=92)),
-        (timedelta, '24h', timedelta(days=1)),
-        (timedelta, '1440m', timedelta(days=1)),
-        (timedelta, '86400', timedelta(days=1)),
-        (List, 'a,b,c', ['a', 'b', 'c']),
-        (List, 'ab, bc, cd', ['ab', 'bc', 'cd']),
-        (List(Integer), '1, 2, 3', [1, 2, 3]),
-        (List(str), 'en, ru', ['en', 'ru']),
-        (SizeInBytes, '1024', 1024),
-        (SizeInBytes, '-1', ValueError),
-        (SizeInBytes, '4M', 4 * 1024 ** 2),
-        (SizeInBytes, '2 gB', 2 * 1024 ** 3),
-        (SizeInBytes, '42T', 42 * 1024 ** 4),
-        (SizeInBytes, '1YB', ValueError),
-=======
     (Text, 'foo', 'foo'),
     (Boolean, 'true', True),
     (Boolean, 'false', False),
@@ -50,18 +28,12 @@
     (SizeInBytes, '2 gB', 2 * 1024 ** 3),
     (SizeInBytes, '42T', 42 * 1024 ** 4),
     (SizeInBytes, '1YB', ValueError),
->>>>>>> 5cfc145e
 ))
 def test_loads_dumps(otype, input, expected):
     norm = OptionType.normalize(otype)
     if isclass(expected) and issubclass(expected, Exception):
         with pytest.raises(expected):
-<<<<<<< HEAD
-            norm.loads(input)
+           norm.loads(input)
     else:
-=======
-           norm.loads(input)
-    else: 
->>>>>>> 5cfc145e
         assert norm.loads(input) == expected
         assert norm.loads(norm.dumps(expected)) == expected