--- conflicted
+++ resolved
@@ -88,11 +88,7 @@
     geom_ogr = ogr.CreateGeometryFromWkt(geom_wkt)
 
     sample = dict(
-<<<<<<< HEAD
-        wkb=bytes(geom_ogr.ExportToWkb(ogr.wkbNDR)),
-=======
         wkb=cohere_bytes(geom_ogr.ExportToWkb(ogr.wkbNDR)),
->>>>>>> ff02e0a9
         wkt=geom_ogr.ExportToIsoWkt(),
         ogr=geom_ogr.Clone(),
         shape=wkt_loads(geom_wkt),
