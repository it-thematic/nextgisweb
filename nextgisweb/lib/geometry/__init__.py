from warnings import warn

from osgeo import gdal, ogr, osr
from pyproj import CRS
from shapely import wkb, wkt
from shapely.geometry import box as geometry_box
from shapely.geometry import mapping as geometry_mapping
from shapely.geometry import shape as geometry_shape
from shapely.ops import transform as map_coords

from ..ogrhelper import cohere_bytes
from ..osrhelper import sr_from_wkt


class GeometryNotValid(ValueError):
    pass


class Geometry:
    """Initialization format is kept "as is".
    Other formats are calculated as needed."""

    __slots__ = ("_wkb", "_wkt", "_ogr", "_shape", "_srid")

    def __init__(self, wkb=None, wkt=None, ogr=None, shape=None, srid=None, validate=False):
        if wkb is None and wkt is None and ogr is None and shape is None:
            raise ValueError("None base format is not defined.")

        if wkb is not None:
            if isinstance(wkb, bytes):
                self._wkb = wkb
            else:
                raise ValueError(f"Bytes expected, got {type(wkb).__name__}")
        else:
            self._wkb = None

        self._wkt = wkt
        self._ogr = ogr
        self._shape = shape

        self._srid = srid

        if validate and (wkb is not None or wkt is not None):
            # Force WKB/WKT validation through conversion to OGR
            ogr = self.ogr

    @property
    def srid(self):
        return self._srid

    # Base constructors

    @classmethod
    def from_wkb(cls, data, srid=None, validate=True):
        return cls(wkb=data, srid=srid, validate=validate)

    @classmethod
    def from_wkt(cls, data, srid=None, validate=True):
        return cls(wkt=data, srid=srid, validate=validate)

    @classmethod
    def from_ogr(cls, data, srid=None, validate=True):
        return cls(ogr=data, srid=srid, validate=validate)

    @classmethod
    def from_shape(cls, data, srid=None, validate=False):
        return cls(shape=data, srid=srid, validate=validate)

    # Additional constructors

    @classmethod
    def from_geojson(cls, data, srid=None, validate=True):
        shape = geometry_shape(data)
        return cls.from_shape(shape, srid=srid, validate=validate)

    @classmethod
    def from_box(cls, minx, miny, maxx, maxy, srid=None):
        return cls.from_shape(geometry_box(minx, miny, maxx, maxy), srid=srid)

    # Base output formats

    @property
    def wkb(self):
        if self._wkb is None:
            if self._ogr is None and self._shape is not None:
                self._wkb = self._shape.wkb
            else:
                # ORG is the fastest, so convert to OGR and then to WKB.
<<<<<<< HEAD
                self._wkb = bytes(self.ogr.ExportToWkb(wkbNDR))
=======
                self._wkb = cohere_bytes(self.ogr.ExportToWkb(ogr.wkbNDR))
>>>>>>> ff02e0a9
        return self._wkb

    @property
    def wkt(self):
        if self._wkt is None:
            if self._ogr is None and self._shape is not None:
                self._wkt = self._shape.wkt
            else:
                # ORG is the fastest, so convert to OGR and then to WKT.
                self._wkt = self.ogr.ExportToIsoWkt()
        return self._wkt

    @property
    def ogr(self):
        if self._ogr is None:
            if self._wkb is None and self._wkt is not None:
                self._ogr = ogr.CreateGeometryFromWkt(self._wkt)
            else:
                # WKB is the fastest, so convert to WKB and then to OGR.
                self._ogr = ogr.CreateGeometryFromWkb(self.wkb)

        if self._ogr is None:
            raise GeometryNotValid("Invalid geometry WKB/WKT value!")

        return self._ogr

    @property
    def shape(self):
        if self._shape is None:
            if self._wkb is None and self._wkt is not None:
                self._shape = wkt.loads(self._wkt)
            else:
                # WKB is the fastest, so convert to WKB and then to shape.
                self._shape = wkb.loads(self.wkb)
        return self._shape

    # Additional output formats

    def to_geojson(self):
        # NB: srid is not considered
        return geometry_mapping(self.shape)

    # Editors

    def flip_coordinates(self):
        shape = map_coords(lambda x, y: (y, x), self.shape)
        return Geometry.from_shape(shape, srid=self.srid)

    # Shapely providers

    @property
    def bounds(self):
        return self.shape.bounds


class Transformer:
    def __init__(self, wkt_from, wkt_to):
        sr_from = sr_from_wkt(wkt_from)
        sr_to = sr_from_wkt(wkt_to)

        if sr_from.IsSame(sr_to):
            self._transformation = None
        else:
            self._transformation = osr.CoordinateTransformation(sr_from, sr_to)

    def transform(self, geom):
        # NB: geom.srid is not considered
        ogr_geom = geom.ogr.Clone()
        if self._transformation is not None:
            if ogr_geom.Transform(self._transformation) != 0:
                raise ValueError(gdal.GetLastErrorMsg())
        return Geometry.from_ogr(ogr_geom)


def crs_unit_factor(crs):
    return crs.axis_info[0].unit_conversion_factor if len(crs.axis_info) > 0 else 1.0


def geom_length(geom, crs_wkt):
    shape = geom.shape
    crs = CRS.from_wkt(crs_wkt)

    if crs.is_geographic:
        return crs.get_geod().geometry_length(shape)
    else:
        return shape.length * crs_unit_factor(crs)


def geom_area(geom, crs_wkt):
    shape = geom.shape
    crs = CRS.from_wkt(crs_wkt)

    if crs.is_geographic:
        return crs.get_geod().geometry_area_perimeter(shape)[0]
    else:
        return shape.area * crs_unit_factor(crs) ** 2<|MERGE_RESOLUTION|>--- conflicted
+++ resolved
@@ -86,11 +86,7 @@
                 self._wkb = self._shape.wkb
             else:
                 # ORG is the fastest, so convert to OGR and then to WKB.
-<<<<<<< HEAD
-                self._wkb = bytes(self.ogr.ExportToWkb(wkbNDR))
-=======
                 self._wkb = cohere_bytes(self.ogr.ExportToWkb(ogr.wkbNDR))
->>>>>>> ff02e0a9
         return self._wkb
 
     @property
