--- conflicted
+++ resolved
@@ -1,27 +1,32 @@
+import geoalchemy2 as ga
 import re
-<<<<<<< HEAD
-
-import geoalchemy2 as ga
-import sqlalchemy.sql as sql
-from shapely.geometry import box
-from sqlalchemy import select, text, func
-=======
 import sqlalchemy.sql as sql
 from shapely.geometry import box
 from sqlalchemy import select, text, func
 from sqlalchemy.exc import OperationalError, SQLAlchemyError
->>>>>>> 5cfc145e
 from sqlalchemy.engine.url import (
     URL as EngineURL,
     make_url as make_engine_url)
-from sqlalchemy.exc import OperationalError, SQLAlchemyError
 from zope.interface import implementer
 
-from .exception import ExternalDatabaseError
-from .util import _
+from ..lib.logging import logger
 from .. import db
 from ..core.exception import ValidationError, ForbiddenError
+from ..models import declarative_base
+from ..resource import (
+    Resource,
+    ConnectionScope,
+    DataStructureScope,
+    DataScope,
+    Serializer,
+    SerializedProperty as SP,
+    SerializedRelationship as SR,
+    SerializedResourceRelationship as SRR,
+    ResourceGroup)
+from ..spatial_ref_sys import SRS
 from ..env import env
+from ..layer import IBboxLayer, SpatialLayerMixin
+from ..lib.geometry import Geometry
 from ..feature_layer import (
     Feature,
     FeatureQueryIntersectsMixin,
@@ -38,23 +43,12 @@
     IFeatureQueryLike,
     IFeatureQueryIntersects,
     IFeatureQueryOrderBy)
-from ..layer import IBboxLayer, SpatialLayerMixin
-from ..lib.geometry import Geometry
-from ..lib.logging import logger
-from ..models import declarative_base
-from ..resource import (
-    Resource,
-    ConnectionScope,
-    DataStructureScope,
-    DataScope,
-    Serializer,
-    SerializedProperty as SP,
-    SerializedRelationship as SR,
-    SerializedResourceRelationship as SRR,
-    ResourceGroup)
-from ..spatial_ref_sys import SRS
+
+from .exception import ExternalDatabaseError
+from .util import _
 
 Base = declarative_base(dependencies=('resource', 'feature_layer'))
+
 
 GEOM_TYPE_DISPLAY = (_("Point"), _("Line"), _("Polygon"),
                      _("Multipoint"), _("Multiline"), _("Multipolygon"))
@@ -475,15 +469,9 @@
         st_xmin = func.st_xmin
         st_ymax = func.st_ymax
         st_ymin = func.st_ymin
-<<<<<<< HEAD
 
         tab = self._sa_table(True)
 
-=======
-
-        tab = self._sa_table(True)
-
->>>>>>> 5cfc145e
         geomcol = getattr(tab.columns, self.column_geom)
 
         bbox = st_extent(st_transform(st_setsrid(db.cast(
@@ -618,19 +606,11 @@
 
     def __call__(self):
         tab = self.layer._sa_table(True)
-<<<<<<< HEAD
 
         idcol = tab.columns[self.layer.column_id]
         columns = [idcol.label('id')]
         where = []
 
-=======
-
-        idcol = tab.columns[self.layer.column_id]
-        columns = [idcol.label('id')]
-        where = []
-
->>>>>>> 5cfc145e
         geomcol = tab.columns[self.layer.column_geom]
 
         srs = self.layer.srs if self._srs is None else self._srs
@@ -721,7 +701,7 @@
 
         if self._intersects:
             reproject = self._intersects.srid is not None \
-                        and self._intersects.srid != self.layer.geometry_srid
+                and self._intersects.srid != self.layer.geometry_srid
             int_srs = SRS.filter_by(id=self._intersects.srid).one() \
                 if reproject else self.layer.srs
 
