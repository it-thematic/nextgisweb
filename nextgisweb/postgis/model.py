--- conflicted
+++ resolved
@@ -25,11 +25,7 @@
     ResourceGroup)
 from ..env import env
 from ..geometry import geom_from_wkt, box
-<<<<<<< HEAD
-from ..layer import SpatialLayerMixin, IBboxLayer
-=======
 from ..layer import IBboxLayer, SpatialLayerMixin
->>>>>>> 19cf745a
 from ..feature_layer import (
     Feature,
     FeatureSet,
@@ -458,26 +454,6 @@
         finally:
             conn.close()
 
-<<<<<<< HEAD
-    # IBboxLayer implementation:
-    @property
-    def extent(self):
-        """Return layer's extent
-        """
-        tab = db.sql.table(self.table)
-        tab.schema = self.schema
-
-        tab.quote = True
-        tab.quote_schema = True
-
-        geomcol = db.sql.column(self.column_geom)
-
-        st_force2d = db.func.st_force2d
-        st_transform = db.func.st_transform
-        st_3dextent = db.func.st_3dextent
-        st_setsrid = db.func.st_setsrid
-        cast = db.func.cast
-=======
     # IBboxLayer
     @property
     def extent(self):
@@ -485,45 +461,11 @@
         st_transform = db.func.st_transform
         st_extent = db.func.st_extent
         st_setsrid = db.func.st_setsrid
->>>>>>> 19cf745a
         st_xmax = db.func.st_xmax
         st_xmin = db.func.st_xmin
         st_ymax = db.func.st_ymax
         st_ymin = db.func.st_ymin
 
-<<<<<<< HEAD
-        select = db.select([], tab)
-
-        geomexpr = st_3dextent(
-            st_transform(
-                st_setsrid(
-                    cast(
-                        st_force2d(geomcol), ga.Geometry
-                    ), self.srs_id
-                ),
-                4326)
-        ).label('box')
-
-        def addcol(col):
-            select.append_column(col)
-
-        addcol(geomexpr)
-        conn = self.connection.get_connection()
-        try:
-            bbox = conn.execute(select).fetchone()
-        finally:
-            conn.close()
-
-        select = db.select([], tab)
-        addcol(st_xmax(*bbox).label('maxx'))
-        addcol(st_xmin(*bbox).label('minx'))
-        addcol(st_ymax(*bbox).label('maxy'))
-        addcol(st_ymin(*bbox).label('miny'))
-
-        conn = self.connection.get_connection()
-        try:
-            maxLon, minLon, maxLat, minLat = conn.execute(select).fetchone()
-=======
         tab = db.sql.table(self.table)
         tab.schema = self.schema
 
@@ -544,7 +486,6 @@
         try:
             conn = self.connection.get_connection()
             maxLon, minLon, maxLat, minLat = conn.execute(db.select(fields)).first()
->>>>>>> 19cf745a
 
             extent = dict(
                 minLon=minLon,
@@ -552,10 +493,7 @@
                 minLat=minLat,
                 maxLat=maxLat
             )
-<<<<<<< HEAD
-=======
-
->>>>>>> 19cf745a
+
             return extent
         finally:
             conn.close()
