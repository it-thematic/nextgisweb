--- conflicted
+++ resolved
@@ -7,26 +7,11 @@
 import sqlalchemy as sa
 import transaction
 from osgeo import ogr
-<<<<<<< HEAD
-from sqlalchemy.engine.url import (
-    URL as EngineURL,
-    make_url as make_engine_url)
-=======
 from sqlalchemy.engine.url import URL as EngineURL
 from sqlalchemy.engine.url import make_url as make_engine_url
->>>>>>> ff02e0a9
 
 from nextgisweb.env import DBSession, env
 from nextgisweb.lib.ogrhelper import FIELD_GETTER
-<<<<<<< HEAD
-from nextgisweb.models import DBSession
-from nextgisweb.postgis import PostgisConnection, PostgisLayer
-from nextgisweb.spatial_ref_sys import SRS
-from nextgisweb.vector_layer.model import (
-    _GEOM_OGR_2_TYPE, _GEOM_TYPE_2_DB,
-    _FIELD_TYPE_2_ENUM, _FIELD_TYPE_2_DB)
-=======
->>>>>>> ff02e0a9
 
 from nextgisweb.auth import User
 from nextgisweb.feature_layer import GEOM_TYPE, GEOM_TYPE_OGR_2_GEOM_TYPE
@@ -37,12 +22,9 @@
     GEOM_TYPE_2_DB,
 )
 
-<<<<<<< HEAD
-=======
 from .. import PostgisConnection, PostgisLayer
 
 
->>>>>>> ff02e0a9
 @contextmanager
 def create_feature_layer(ogrlayer, parent_id, **kwargs):
     opts_db = env.core.options.with_prefix("test.database")
