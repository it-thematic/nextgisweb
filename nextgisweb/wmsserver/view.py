--- conflicted
+++ resolved
@@ -161,11 +161,7 @@
 def _get_map(obj, request):
     params = dict((k.upper(), v) for k, v in request.params.items())
     p_layers = params.get('LAYERS').split(',')
-<<<<<<< HEAD
-    p_bbox = tuple(map(float, params.get('BBOX').split(',')))
-=======
     p_bbox = [float(v) for v in params.get('BBOX').split(',')]
->>>>>>> fc6fa527
     p_width = int(params.get('WIDTH'))
     p_height = int(params.get('HEIGHT'))
     p_format = params.get('FORMAT')
