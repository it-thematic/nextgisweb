<<<<<<< HEAD
import json
from pkg_resources import resource_filename

from elasticsearch import Elasticsearch
import elasticsearch.exceptions as esexc

from ..component import Component
from ..lib.config import Option

from .util import disable_logging, OnResponse
from .yandex import YandexHelper

__all__ = ['OnResponse']


class AuditComponent(Component):
    identity = 'audit'

    def initialize(self):
        self.audit_enabled = self.options['enabled']

        self.audit_es_host = self.options.get('elasticsearch.host', None)
        self.audit_es_port = self.options['elasticsearch.port']
        self.audit_es_user = self.options['elasticsearch.user']
        self.audit_es_password = self.options['elasticsearch.password']
        self.audit_es_index_prefix = self.options['elasticsearch.index.prefix']
        self.audit_es_index_suffix = self.options['elasticsearch.index.suffix']

        self.yandex = YandexHelper(self.options.with_prefix('yandex')) if self.options['yandex.enabled'] else None

        self.audit_file = self.options.get('file', None)

        if self.audit_enabled and (self.audit_es_host is None and self.audit_file is None):
            raise ValueError("Elasticsearch or file not specified for audit.")

        self.audit_es_enabled = self.audit_enabled and self.audit_es_host is not None
        self.audit_file_enabled = self.audit_enabled and self.audit_file is not None

        if self.audit_es_enabled:
            http_auth = None
            if self.audit_es_user and self.audit_es_password:
                http_auth = (self.audit_es_user, self.audit_es_password)

            self.es = Elasticsearch('%s:%d' % (
                self.audit_es_host,
                self.audit_es_port,
            ), http_auth=http_auth)

        if self.audit_file_enabled:
            self.file = open(self.options['file'], 'a')

        # Setup filters from options
        self.request_filters = request_filters = []

        if self.audit_enabled:
            request_filters.append(lambda req: not req.path_info.startswith(
                ("/static/", "/_debug_toolbar/", "/favicon.ico")))

            f_method_inc = self.options['request_method.include']
            if f_method_inc is not None:
                f_method_inc = tuple(f_method_inc)
                request_filters.append(
                    lambda req: req.method in f_method_inc)

            f_method_exc = self.options['request_method.exclude']
            if f_method_exc is not None:
                f_method_exc = tuple(f_method_exc)
                request_filters.append(
                    lambda req: req.method not in f_method_exc)

            f_path_inc = self.options['request_path.include']
            if f_path_inc is not None:
                f_path_inc = tuple(f_path_inc)
                request_filters.append(
                    lambda req: req.path_info.startswith(f_path_inc))

            f_path_exc = self.options['request_path.exclude']
            if f_path_exc is not None:
                f_path_exc = tuple(f_path_exc)
                request_filters.append(
                    lambda req: not req.path_info.startswith(f_path_exc))

    def is_service_ready(self):
        if self.audit_es_enabled:
            while True:
                try:
                    with disable_logging():
                        self.es.cluster.health(
                            wait_for_status='yellow',
                            request_timeout=1 / 4)
                    break
                except (esexc.ConnectionError, esexc.ConnectionTimeout) as exc:
                    yield exc.info.message

    def initialize_db(self):
        if self.audit_es_enabled:
            # OOPS: Elasticsearch mappings are not related to database!
            with open(resource_filename('nextgisweb', 'audit/template.json')) as f:
                template = json.load(f)
                template['index_patterns'] = ['%s-*' % (self.audit_es_index_prefix,)]
                self.es.indices.put_template('nextgisweb_audit', body=template)

    def setup_pyramid(self, config):
        from . import api, view
        api.setup_pyramid(self, config)
        view.setup_pyramid(self, config)

    option_annotations = (
        Option('enabled', bool, default=False),
        Option('elasticsearch.host'),
        Option('elasticsearch.port', int, default=9200),
        Option('elasticsearch.user', default='elastic'),
        Option('elasticsearch.password', default='change_me_now'),
        Option('elasticsearch.index.prefix', default='nextgisweb-audit'),
        Option('elasticsearch.index.suffix', default='%Y.%m'),
        Option('file', doc='Log events in ndjson format'),

        Option('request_method.include', list, default=None,
               doc="Log only given request methods"),
        Option('request_method.exclude', list, default=None,
               doc="Don't log given request methods"),

        Option('request_path.include', list, default=None,
               doc="Log only given request path prefixes"),
        Option('request_path.exclude', list, default=None,
               doc="Don't log given request path prefixes"),
    )

    option_annotations += YandexHelper.option_annotations.with_prefix('yandex')
=======
from .component import AuditComponent
from .tween import OnResponse
>>>>>>> ff02e0a9
<|MERGE_RESOLUTION|>--- conflicted
+++ resolved
@@ -1,134 +1,2 @@
-<<<<<<< HEAD
-import json
-from pkg_resources import resource_filename
-
-from elasticsearch import Elasticsearch
-import elasticsearch.exceptions as esexc
-
-from ..component import Component
-from ..lib.config import Option
-
-from .util import disable_logging, OnResponse
-from .yandex import YandexHelper
-
-__all__ = ['OnResponse']
-
-
-class AuditComponent(Component):
-    identity = 'audit'
-
-    def initialize(self):
-        self.audit_enabled = self.options['enabled']
-
-        self.audit_es_host = self.options.get('elasticsearch.host', None)
-        self.audit_es_port = self.options['elasticsearch.port']
-        self.audit_es_user = self.options['elasticsearch.user']
-        self.audit_es_password = self.options['elasticsearch.password']
-        self.audit_es_index_prefix = self.options['elasticsearch.index.prefix']
-        self.audit_es_index_suffix = self.options['elasticsearch.index.suffix']
-
-        self.yandex = YandexHelper(self.options.with_prefix('yandex')) if self.options['yandex.enabled'] else None
-
-        self.audit_file = self.options.get('file', None)
-
-        if self.audit_enabled and (self.audit_es_host is None and self.audit_file is None):
-            raise ValueError("Elasticsearch or file not specified for audit.")
-
-        self.audit_es_enabled = self.audit_enabled and self.audit_es_host is not None
-        self.audit_file_enabled = self.audit_enabled and self.audit_file is not None
-
-        if self.audit_es_enabled:
-            http_auth = None
-            if self.audit_es_user and self.audit_es_password:
-                http_auth = (self.audit_es_user, self.audit_es_password)
-
-            self.es = Elasticsearch('%s:%d' % (
-                self.audit_es_host,
-                self.audit_es_port,
-            ), http_auth=http_auth)
-
-        if self.audit_file_enabled:
-            self.file = open(self.options['file'], 'a')
-
-        # Setup filters from options
-        self.request_filters = request_filters = []
-
-        if self.audit_enabled:
-            request_filters.append(lambda req: not req.path_info.startswith(
-                ("/static/", "/_debug_toolbar/", "/favicon.ico")))
-
-            f_method_inc = self.options['request_method.include']
-            if f_method_inc is not None:
-                f_method_inc = tuple(f_method_inc)
-                request_filters.append(
-                    lambda req: req.method in f_method_inc)
-
-            f_method_exc = self.options['request_method.exclude']
-            if f_method_exc is not None:
-                f_method_exc = tuple(f_method_exc)
-                request_filters.append(
-                    lambda req: req.method not in f_method_exc)
-
-            f_path_inc = self.options['request_path.include']
-            if f_path_inc is not None:
-                f_path_inc = tuple(f_path_inc)
-                request_filters.append(
-                    lambda req: req.path_info.startswith(f_path_inc))
-
-            f_path_exc = self.options['request_path.exclude']
-            if f_path_exc is not None:
-                f_path_exc = tuple(f_path_exc)
-                request_filters.append(
-                    lambda req: not req.path_info.startswith(f_path_exc))
-
-    def is_service_ready(self):
-        if self.audit_es_enabled:
-            while True:
-                try:
-                    with disable_logging():
-                        self.es.cluster.health(
-                            wait_for_status='yellow',
-                            request_timeout=1 / 4)
-                    break
-                except (esexc.ConnectionError, esexc.ConnectionTimeout) as exc:
-                    yield exc.info.message
-
-    def initialize_db(self):
-        if self.audit_es_enabled:
-            # OOPS: Elasticsearch mappings are not related to database!
-            with open(resource_filename('nextgisweb', 'audit/template.json')) as f:
-                template = json.load(f)
-                template['index_patterns'] = ['%s-*' % (self.audit_es_index_prefix,)]
-                self.es.indices.put_template('nextgisweb_audit', body=template)
-
-    def setup_pyramid(self, config):
-        from . import api, view
-        api.setup_pyramid(self, config)
-        view.setup_pyramid(self, config)
-
-    option_annotations = (
-        Option('enabled', bool, default=False),
-        Option('elasticsearch.host'),
-        Option('elasticsearch.port', int, default=9200),
-        Option('elasticsearch.user', default='elastic'),
-        Option('elasticsearch.password', default='change_me_now'),
-        Option('elasticsearch.index.prefix', default='nextgisweb-audit'),
-        Option('elasticsearch.index.suffix', default='%Y.%m'),
-        Option('file', doc='Log events in ndjson format'),
-
-        Option('request_method.include', list, default=None,
-               doc="Log only given request methods"),
-        Option('request_method.exclude', list, default=None,
-               doc="Don't log given request methods"),
-
-        Option('request_path.include', list, default=None,
-               doc="Log only given request path prefixes"),
-        Option('request_path.exclude', list, default=None,
-               doc="Don't log given request path prefixes"),
-    )
-
-    option_annotations += YandexHelper.option_annotations.with_prefix('yandex')
-=======
 from .component import AuditComponent
-from .tween import OnResponse
->>>>>>> ff02e0a9
+from .tween import OnResponse