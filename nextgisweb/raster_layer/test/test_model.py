import os.path
<<<<<<< HEAD
=======
from osgeo import gdal, osr
>>>>>>> 5cfc145e
from tempfile import NamedTemporaryFile

import pytest
from osgeo import gdal, osr

from nextgisweb.auth import User
from nextgisweb.core.exception import ValidationError
from nextgisweb.models import DBSession
<<<<<<< HEAD
=======
from nextgisweb.spatial_ref_sys import SRS

>>>>>>> 5cfc145e
from nextgisweb.raster_layer.model import RasterLayer
from nextgisweb.spatial_ref_sys import SRS
from .validate_cloud_optimized_geotiff import validate


@pytest.mark.parametrize('source, band_count, srs_id', [
    # Both rasters haven't NODATA value, so the alpha band is expected to be
    # added in case of reprojection from EPSG:4326 to EPSG:3857.
    ('sochi-aster-colorized.tif', 4, 3857),
    ('sochi-aster-colorized.tif', 3, 4326),
    ('sochi-aster-dem.tif', 2, 3857),
    ('sochi-aster-dem.tif', 1, 4326),
])
@pytest.mark.parametrize('cog', [False, True])
def test_load_file(
    source, band_count, srs_id, ngw_env, ngw_txn, ngw_resource_group, cog
):
    res = RasterLayer(
        parent_id=ngw_resource_group, display_name='test:{}'.format(source),
        owner_user=User.by_keyname('administrator'),
        srs=SRS.filter_by(id=srs_id).one(),
    ).persist()

    res.load_file(
        os.path.join(os.path.split(__file__)[0], "data", source),
        ngw_env,
        cog,
    )
    assert res.band_count == band_count

    fn_data = ngw_env.file_storage.filename(res.fileobj)
    assert not os.path.islink(fn_data)

    fn_work = ngw_env.raster_layer.workdir_filename(res.fileobj)
    assert os.path.islink(fn_work) and os.path.realpath(fn_work) == fn_data

    warnings, errors, _ = validate(fn_work, full_check=True)
    if cog:
        assert len(errors) == 0

    if not cog:
        assert len(errors) == 1


@pytest.mark.parametrize('size_limit, width, height, band_count, datatype, ok', (
<<<<<<< HEAD
        (100, 10, 10, 1, gdal.GDT_Byte, True),
        (100, 10, 10, 1, gdal.GDT_UInt16, False),
        (None, 10, 10, 1, gdal.GDT_UInt16, True),
        (1000, 10, 6, 2, gdal.GDT_CFloat32, True),
        (1000, 10, 7, 2, gdal.GDT_CFloat32, False),
=======
    (100, 10, 10, 1, gdal.GDT_Byte, True),
    (100, 10, 10, 1, gdal.GDT_UInt16, False),
    (None, 10, 10, 1, gdal.GDT_UInt16, True),
    (1000, 10, 6, 2, gdal.GDT_CFloat32, True),
    (1000, 10, 7, 2, gdal.GDT_CFloat32, False),
>>>>>>> 5cfc145e
))
def test_size_limit(size_limit, width, height, band_count, datatype, ok, ngw_env, ngw_resource_group):
    res = RasterLayer(
        parent_id=ngw_resource_group, display_name='test-raster-limit',
        owner_user=User.by_keyname('administrator'),
        srs=SRS.filter_by(id=3857).one(),
    ).persist()

    driver = gdal.GetDriverByName('GTiff')
    proj = osr.SpatialReference()
    proj.ImportFromEPSG(3857)
    proj_wkt = proj.ExportToWkt()

    with ngw_env.raster_layer.options.override(dict(size_limit=size_limit)):
        with NamedTemporaryFile('w') as f:
            ds = driver.Create(f.name, width, height, band_count, datatype)
            ds.SetProjection(proj_wkt)
            ds.FlushCache()
            ds = None
            f.flush()

            if ok:
                res.load_file(f.name, ngw_env)
            else:
                with pytest.raises(ValidationError):
                    res.load_file(f.name, ngw_env)

    DBSession.expunge(res)


@pytest.mark.parametrize('source, size_expect', (
<<<<<<< HEAD
        ('sochi-aster-colorized.tif', 13800),
        ('sochi-aster-dem.tif', 608224)
=======
    ('sochi-aster-colorized.tif', 13800),
    ('sochi-aster-dem.tif', 608224)
>>>>>>> 5cfc145e
))
def test_size_limit_reproj(source, size_expect, ngw_env, ngw_resource_group):
    res = RasterLayer(
        parent_id=ngw_resource_group, display_name='test-raster-limit-reproj',
        owner_user=User.by_keyname('administrator'),
        srs=SRS.filter_by(id=3857).one(),
    ).persist()

    filename = os.path.join(os.path.split(__file__)[0], 'data', source)

    with ngw_env.raster_layer.options.override(dict(size_limit=size_expect - 100)):
        with pytest.raises(ValidationError):
            res.load_file(filename, ngw_env)

    with ngw_env.raster_layer.options.override(dict(size_limit=size_expect)):
        res.load_file(filename, ngw_env)

    DBSession.expunge(res)<|MERGE_RESOLUTION|>--- conflicted
+++ resolved
@@ -1,23 +1,15 @@
 import os.path
-<<<<<<< HEAD
-=======
 from osgeo import gdal, osr
->>>>>>> 5cfc145e
 from tempfile import NamedTemporaryFile
 
 import pytest
-from osgeo import gdal, osr
 
 from nextgisweb.auth import User
 from nextgisweb.core.exception import ValidationError
 from nextgisweb.models import DBSession
-<<<<<<< HEAD
-=======
 from nextgisweb.spatial_ref_sys import SRS
 
->>>>>>> 5cfc145e
 from nextgisweb.raster_layer.model import RasterLayer
-from nextgisweb.spatial_ref_sys import SRS
 from .validate_cloud_optimized_geotiff import validate
 
 
@@ -61,19 +53,11 @@
 
 
 @pytest.mark.parametrize('size_limit, width, height, band_count, datatype, ok', (
-<<<<<<< HEAD
-        (100, 10, 10, 1, gdal.GDT_Byte, True),
-        (100, 10, 10, 1, gdal.GDT_UInt16, False),
-        (None, 10, 10, 1, gdal.GDT_UInt16, True),
-        (1000, 10, 6, 2, gdal.GDT_CFloat32, True),
-        (1000, 10, 7, 2, gdal.GDT_CFloat32, False),
-=======
     (100, 10, 10, 1, gdal.GDT_Byte, True),
     (100, 10, 10, 1, gdal.GDT_UInt16, False),
     (None, 10, 10, 1, gdal.GDT_UInt16, True),
     (1000, 10, 6, 2, gdal.GDT_CFloat32, True),
     (1000, 10, 7, 2, gdal.GDT_CFloat32, False),
->>>>>>> 5cfc145e
 ))
 def test_size_limit(size_limit, width, height, band_count, datatype, ok, ngw_env, ngw_resource_group):
     res = RasterLayer(
@@ -105,13 +89,8 @@
 
 
 @pytest.mark.parametrize('source, size_expect', (
-<<<<<<< HEAD
-        ('sochi-aster-colorized.tif', 13800),
-        ('sochi-aster-dem.tif', 608224)
-=======
     ('sochi-aster-colorized.tif', 13800),
     ('sochi-aster-dem.tif', 608224)
->>>>>>> 5cfc145e
 ))
 def test_size_limit_reproj(source, size_expect, ngw_env, ngw_resource_group):
     res = RasterLayer(
