import os
import shutil
import subprocess
from pathlib import Path
from tempfile import NamedTemporaryFile
from warnings import warn

import sqlalchemy as sa
import sqlalchemy.orm as orm
<<<<<<< HEAD
from tempfile import NamedTemporaryFile
import zipfile
=======
from osgeo import gdal, gdalconst, ogr, osr
>>>>>>> ff02e0a9
from zope.interface import implementer

from nextgisweb.env import COMP_ID, Base, _, env
from nextgisweb.lib.logging import logger
from nextgisweb.lib.osrhelper import SpatialReferenceError, sr_from_epsg, sr_from_wkt

from nextgisweb.core.exception import ValidationError
from nextgisweb.core.util import format_size
from nextgisweb.file_storage import FileObj
from nextgisweb.file_upload import FileUpload
from nextgisweb.layer import IBboxLayer, SpatialLayerMixin
from nextgisweb.resource import DataScope, DataStructureScope, Resource, ResourceGroup, Serializer
from nextgisweb.resource import SerializedProperty as SP
from nextgisweb.resource import SerializedRelationship as SR

from .kind_of_data import RasterLayerData
from .util import calc_overviews_levels, raster_size

Base.depends_on("resource")

PYRAMID_TARGET_SIZE = 512

SUPPORTED_DRIVERS = ("GTiff",)

COLOR_INTERPRETATION = {
    gdal.GCI_Undefined: "Undefined",
    gdal.GCI_GrayIndex: "GrayIndex",
    gdal.GCI_PaletteIndex: "PaletteIndex",
    gdal.GCI_RedBand: "Red",
    gdal.GCI_GreenBand: "Green",
    gdal.GCI_BlueBand: "Blue",
    gdal.GCI_AlphaBand: "Alpha",
    gdal.GCI_HueBand: "Hue",
    gdal.GCI_SaturationBand: "Saturation",
    gdal.GCI_LightnessBand: "Lightness",
    gdal.GCI_CyanBand: "Cyan",
    gdal.GCI_MagentaBand: "Magenta",
    gdal.GCI_YellowBand: "Yellow",
    gdal.GCI_BlackBand: "Black",
    gdal.GCI_YCbCr_YBand: "YCbCr_Y",
    gdal.GCI_YCbCr_CbBand: "YCbCr_Cb",
    gdal.GCI_YCbCr_CrBand: "YCbCr_Cr",
}


class DRIVERS:
    GEOTIFF = 'GTiff'
    JPEG = 'JPEG'
    PNG = 'PNG'

    enum = (GEOTIFF, JPEG, PNG)


VE = ValidationError


@implementer(IBboxLayer)
class RasterLayer(Base, Resource, SpatialLayerMixin):
    identity = "raster_layer"
    cls_display_name = _("Raster layer")

    __scope__ = (DataStructureScope, DataScope)

    fileobj_id = sa.Column(sa.ForeignKey(FileObj.id), nullable=True)

    xsize = sa.Column(sa.Integer, nullable=False)
    ysize = sa.Column(sa.Integer, nullable=False)
    dtype = sa.Column(sa.Unicode, nullable=False)
    band_count = sa.Column(sa.Integer, nullable=False)
    cog = sa.Column(sa.Boolean, nullable=False, default=False)

    fileobj = orm.relationship(FileObj, cascade="all")

    @classmethod
    def check_parent(cls, parent):
        return isinstance(parent, ResourceGroup)

<<<<<<< HEAD
    def _gdalds(self, gdalfn):
        iszip = zipfile.is_zipfile(gdalfn)
        imfilename = gdalfn
        gdalds = None
        if not iszip:
            gdalds = gdal.OpenEx(gdalfn, gdalconst.GA_ReadOnly, allowed_drivers=DRIVERS.enum)
        else:
            #TODO: Просто так передать имя архива нельзя (в отличие от векторных форматов. Так что будем искать)

            with zipfile.ZipFile(gdalfn) as fzip:
                for zipfn in fzip.namelist():
                    imfilename = ('/vsizip/{%s}/%s' % (gdalfn, zipfn))
                    gdalds = gdal.OpenEx(imfilename, gdalconst.GA_ReadOnly, allowed_drivers=DRIVERS.enum)
                    if gdalds is not None:
                        break

        if gdalds is None:
            gdalds = ogr.Open(gdalfn, gdalconst.GA_ReadOnly)
            if gdalds is None:
                raise VE(_("GDAL library was unable to open the file."))
            else:
                drivername = gdalds.GetDriver().GetName()
                raise VE(_("Unsupport GDAL driver: %s.") % drivername)
        return gdalds, imfilename

    def load_file(self, filename, env, cog=False):
        ds, imfilename = self._gdalds(filename)
=======
    def load_file(self, filename, env_arg=None, *, cog=False):
        if isinstance(filename, Path):
            filename = str(filename)

        if env_arg is not None:
            warn(
                "RasterLayer.load_file's env_arg is deprecated since 4.7.0.dev7.",
                DeprecationWarning,
                stacklevel=2,
            )
        comp = env.raster_layer

        ds = gdal.Open(filename, gdalconst.GA_ReadOnly)
        if not ds:
            raise ValidationError(_("GDAL library was unable to open the file."))
>>>>>>> ff02e0a9

        dsdriver = ds.GetDriver()
        dsproj = ds.GetProjection()
        dsgtran = ds.GetGeoTransform()

        if dsdriver.ShortName not in DRIVERS.enum:
            raise ValidationError(
                _(
                    "Raster has format '%(format)s', however only following formats are supported: %(all_formats)s."
                )
                % dict(format=dsdriver.ShortName, all_formats=", ".join(SUPPORTED_DRIVERS))
            )

        if not dsproj or not dsgtran:
            raise ValidationError(_("Raster files without projection info are not supported."))

        # Workaround for broken encoding in WKT. Otherwise, it'll cause SWIG
        # TypeError (not a string) while passing to GDAL.
        try:
            dsproj.encode("utf-8", "strict")
        except UnicodeEncodeError:
            dsproj = dsproj.encode("utf-8", "replace").decode("utf-8")

        data_type = None
        alpha_band = None
        has_nodata = None
        mask_flags = []
        for bidx in range(1, ds.RasterCount + 1):
            band = ds.GetRasterBand(bidx)

            if data_type is None:
                data_type = band.DataType
            elif data_type != band.DataType:
                raise ValidationError(_("Mixed band data types are not supported."))

            mask_flags.append(band.GetMaskFlags())

            if band.GetRasterColorInterpretation() == gdal.GCI_AlphaBand:
                assert alpha_band is None, "Multiple alpha bands found!"
                alpha_band = bidx
            else:
                has_nodata = (has_nodata is None or has_nodata) and (
                    band.GetNoDataValue() is not None
                )

        # convert the mask band to the alpha band
        if mask_flags.count(gdal.GMF_PER_DATASET) == len(mask_flags):
            bands = [bidx for bidx in range(1, ds.RasterCount + 1)]
            bands.append("mask")
            alpha_band = len(bands)
            with NamedTemporaryFile(suffix=".tif", delete=False) as tf:
                topts = gdal.TranslateOptions(bandList=bands)
                ds = gdal.Translate(tf.name, ds, options=topts)
                ds.GetRasterBand(alpha_band).SetColorInterpretation(gdal.GCI_AlphaBand)
                ds = None
                shutil.move(tf.name, filename)
                ds = gdal.Open(filename, gdalconst.GA_ReadOnly)

        try:
            src_osr = sr_from_wkt(dsproj)
        except SpatialReferenceError:
            raise ValidationError(_("GDAL was uanble to parse the raster coordinate system."))

        if src_osr.IsLocal():
            raise ValidationError(
                _(
                    "The source raster has a local coordinate system and can't be "
                    "reprojected to the target coordinate system."
                )
            )

        dst_osr = self.srs.to_osr()

        reproject = not src_osr.IsSame(dst_osr)
        add_alpha = reproject and not has_nodata and alpha_band is None

        if reproject:
            cmd = ["gdalwarp", "-of", "GTiff", "-t_srs", "EPSG:%d" % self.srs.id]
            if add_alpha:
                cmd.append("-dstalpha")
            ds_measure = gdal.AutoCreateWarpedVRT(ds, src_osr.ExportToWkt(), dst_osr.ExportToWkt())
            if ds_measure is None:
                message = _("Failed to reproject the raster to the target coordinate system.")
                gdal_err = gdal.GetLastErrorMsg().strip()
                if gdal_err != "":
                    message += " " + _("GDAL error message: %s") % gdal_err
                raise ValidationError(message=message)
        else:
            cmd = ["gdal_translate", "-of", "GTiff"]
            ds_measure = ds

        size_expected = raster_size(
            ds_measure,
            1 if add_alpha else 0,
            data_type=data_type if gdal.VersionInfo() < "3030300" else None,
        )  # https://github.com/OSGeo/gdal/issues/4469
        ds_measure = None

        size_limit = comp.options["size_limit"]
        if size_limit is not None and size_expected > size_limit:
<<<<<<< HEAD
            raise ValidationError(message=_(
                "The uncompressed raster size (%(size)s) exceeds the limit "
                "(%(limit)s) by %(delta)s. Reduce raster size to fit the limit."
            ) % dict(
                size=format_size(size_expected),
                limit=format_size(size_limit),
                delta=format_size(size_expected - size_limit),
            ))

        cmd.extend(('-co', 'COMPRESS=DEFLATE',
                    '-co', 'TILED=YES',
                    '-co', 'BIGTIFF=YES', imfilename))

        fobj = FileObj(component='raster_layer')
        dst_file = env.raster_layer.workdir_filename(fobj, makedirs=True)
=======
            raise ValidationError(
                message=_(
                    "The uncompressed raster size (%(size)s) exceeds the limit "
                    "(%(limit)s) by %(delta)s. Reduce raster size to fit the limit."
                )
                % dict(
                    size=format_size(size_expected),
                    limit=format_size(size_limit),
                    delta=format_size(size_expected - size_limit),
                )
            )

        cmd.extend(("-co", "COMPRESS=DEFLATE", "-co", "TILED=YES", "-co", "BIGTIFF=YES", filename))

        fobj = FileObj(component="raster_layer")
        dst_file = str(comp.workdir_path(fobj, makedirs=True))
>>>>>>> ff02e0a9
        self.fileobj = fobj

        self.cog = cog
        if not cog:
            subprocess.check_call(cmd + [dst_file])
            self.build_overview()
        else:
            # TODO: COG driver
            with NamedTemporaryFile() as tf:
                tmp_file = tf.name
                subprocess.check_call(cmd + [tmp_file])
                self.build_overview(fn=tmp_file)

                cmd = ["gdal_translate", "-of", "Gtiff"]
                cmd.extend(
                    (
                        "-co",
                        "COMPRESS=DEFLATE",
                        "-co",
                        "TILED=YES",
                        "-co",
                        "BIGTIFF=YES",
                        "-co",
                        "COPY_SRC_OVERVIEWS=YES",
                        tmp_file,
                        dst_file,
                    )
                )
                subprocess.check_call(cmd)
                os.unlink(tmp_file + ".ovr")

        ds = gdal.Open(dst_file, gdalconst.GA_ReadOnly)

        assert raster_size(ds) == size_expected, "Expected size mismatch"

        self.dtype = gdal.GetDataTypeName(data_type)
        self.xsize = ds.RasterXSize
        self.ysize = ds.RasterYSize
        self.band_count = ds.RasterCount

    def gdal_dataset(self):
        fn = env.raster_layer.workdir_path(self.fileobj)
        return gdal.Open(str(fn), gdalconst.GA_ReadOnly)

    def build_overview(self, missing_only=False, fn=None):
        if fn is None and self.cog:
            return

        if fn is None:
            fn = env.raster_layer.workdir_path(self.fileobj)

        if missing_only and fn.with_suffix(".ovr").exists():
            return

        ds = gdal.Open(str(fn), gdalconst.GA_ReadOnly)
        levels = list(map(str, calc_overviews_levels(ds)))

        cmd = ["gdaladdo", "-q", "-clean", str(fn)]

        logger.debug("Removing existing overviews with command: " + " ".join(cmd))
        subprocess.check_call(cmd)

        data_type = ds.GetRasterBand(1).DataType
        resampling = "nearest" if gdal.DataTypeIsComplex(data_type) else "gauss"
        ds = None

        cmd = [
            "gdaladdo",
            "-q",
            "-ro",
            "-r",
            resampling,
            "--config",
            "COMPRESS_OVERVIEW",
            "DEFLATE",
            "--config",
            "INTERLEAVE_OVERVIEW",
            "PIXEL",
            "--config",
            "BIGTIFF_OVERVIEW",
            "YES",
            str(fn),
        ] + levels

        logger.debug("Building raster overview with command: " + " ".join(cmd))
        subprocess.check_call(cmd)

    def get_info(self):
        s = super()
        return (s.get_info() if hasattr(s, "get_info") else ()) + (
            (_("Data type"), self.dtype),
            (_("COG"), self.cog),
        )

    # IBboxLayer implementation:
    @property
    def extent(self):
        """Возвращает охват слоя"""

        src_osr = self.srs.to_osr()
        dst_osr = sr_from_epsg(4326)

        coordTrans = osr.CoordinateTransformation(src_osr, dst_osr)

        ds = self.gdal_dataset()
        geoTransform = ds.GetGeoTransform()

        # ul | ur: upper left | upper right
        # ll | lr: lower left | lower right
        x_ul = geoTransform[0]
        y_ul = geoTransform[3]

        x_lr = x_ul + ds.RasterXSize * geoTransform[1] + ds.RasterYSize * geoTransform[2]
        y_lr = y_ul + ds.RasterXSize * geoTransform[4] + ds.RasterYSize * geoTransform[5]

        ll = ogr.Geometry(ogr.wkbPoint)
        ll.AddPoint(x_ul, y_lr)
        ll.Transform(coordTrans)

        ur = ogr.Geometry(ogr.wkbPoint)
        ur.AddPoint(x_lr, y_ul)
        ur.Transform(coordTrans)

        extent = dict(minLon=ll.GetX(), maxLon=ur.GetX(), minLat=ll.GetY(), maxLat=ur.GetY())

        return extent


def estimate_raster_layer_data(resource):
    fn = env.raster_layer.workdir_path(resource.fileobj)
    return fn.stat().st_size + (0 if resource.cog else fn.with_suffix(".ovr").stat().st_size)


class _source_attr(SP):
    def setter(self, srlzr, value):
        cur_size = 0 if srlzr.obj.id is None else estimate_raster_layer_data(srlzr.obj)

        cog = srlzr.data.get("cog", env.raster_layer.cog_enabled)
        srlzr.obj.load_file(FileUpload(id=value["id"]).data_path, cog=cog)

        new_size = estimate_raster_layer_data(srlzr.obj)
        size = new_size - cur_size

        size = estimate_raster_layer_data(srlzr.obj)
        env.core.reserve_storage(
            COMP_ID, RasterLayerData, value_data_volume=size, resource=srlzr.obj
        )


class _cog_attr(SP):
    def setter(self, srlzr, value):
        if (
            srlzr.data.get("source") is None
            and srlzr.obj.id is not None
            and value != srlzr.obj.cog
        ):
            cur_size = estimate_raster_layer_data(srlzr.obj)

            fn = env.raster_layer.workdir_path(srlzr.obj.fileobj)
            srlzr.obj.load_file(fn, cog=value)

            new_size = estimate_raster_layer_data(srlzr.obj)
            size = new_size - cur_size

            env.core.reserve_storage(
                COMP_ID, RasterLayerData, value_data_volume=size, resource=srlzr.obj
            )
        else:
            # Just do nothing, _source_attr serializer will handle the value.
            pass


class _color_interpretation(SP):
    def getter(self, srlzr):
        fdata = env.raster_layer.workdir_path(srlzr.obj.fileobj)
        ds = gdal.OpenEx(str(fdata))
        return [
            COLOR_INTERPRETATION[ds.GetRasterBand(bidx).GetRasterColorInterpretation()]
            for bidx in range(1, srlzr.obj.band_count + 1)
        ]


P_DSS_READ = DataStructureScope.read
P_DSS_WRITE = DataStructureScope.write
P_DS_READ = DataScope.read
P_DS_WRITE = DataScope.write


class RasterLayerSerializer(Serializer):
    identity = RasterLayer.identity
    resclass = RasterLayer

    srs = SR(read=P_DSS_READ, write=P_DSS_WRITE)

    xsize = SP(read=P_DSS_READ)
    ysize = SP(read=P_DSS_READ)
    band_count = SP(read=P_DSS_READ)
    dtype = SP(read=P_DSS_READ)
    color_interpretation = _color_interpretation(read=P_DSS_READ)

    source = _source_attr(write=P_DS_WRITE)
    cog = _cog_attr(read=P_DSS_READ, write=P_DS_WRITE)<|MERGE_RESOLUTION|>--- conflicted
+++ resolved
@@ -1,18 +1,15 @@
+import subprocess
 import os
 import shutil
 import subprocess
+import zipfile
 from pathlib import Path
 from tempfile import NamedTemporaryFile
 from warnings import warn
 
 import sqlalchemy as sa
 import sqlalchemy.orm as orm
-<<<<<<< HEAD
-from tempfile import NamedTemporaryFile
-import zipfile
-=======
 from osgeo import gdal, gdalconst, ogr, osr
->>>>>>> ff02e0a9
 from zope.interface import implementer
 
 from nextgisweb.env import COMP_ID, Base, _, env
@@ -90,7 +87,6 @@
     def check_parent(cls, parent):
         return isinstance(parent, ResourceGroup)
 
-<<<<<<< HEAD
     def _gdalds(self, gdalfn):
         iszip = zipfile.is_zipfile(gdalfn)
         imfilename = gdalfn
@@ -116,9 +112,6 @@
                 raise VE(_("Unsupport GDAL driver: %s.") % drivername)
         return gdalds, imfilename
 
-    def load_file(self, filename, env, cog=False):
-        ds, imfilename = self._gdalds(filename)
-=======
     def load_file(self, filename, env_arg=None, *, cog=False):
         if isinstance(filename, Path):
             filename = str(filename)
@@ -130,11 +123,9 @@
                 stacklevel=2,
             )
         comp = env.raster_layer
-
-        ds = gdal.Open(filename, gdalconst.GA_ReadOnly)
+        ds, imfilename = self._gdalds(filename)
         if not ds:
             raise ValidationError(_("GDAL library was unable to open the file."))
->>>>>>> ff02e0a9
 
         dsdriver = ds.GetDriver()
         dsproj = ds.GetProjection()
@@ -142,10 +133,15 @@
 
         if dsdriver.ShortName not in DRIVERS.enum:
             raise ValidationError(
+                _("Raster has format '%(format)s', however only following formats are supported: %(all_formats)s.")  # NOQA: E501
+                % dict(format=dsdriver.ShortName, all_formats=", ".join(SUPPORTED_DRIVERS))
+            )
+
+        if not dsproj or not dsgtran:
+            raise ValidationError(
                 _(
                     "Raster has format '%(format)s', however only following formats are supported: %(all_formats)s."
                 )
-                % dict(format=dsdriver.ShortName, all_formats=", ".join(SUPPORTED_DRIVERS))
             )
 
         if not dsproj or not dsgtran:
@@ -235,23 +231,6 @@
 
         size_limit = comp.options["size_limit"]
         if size_limit is not None and size_expected > size_limit:
-<<<<<<< HEAD
-            raise ValidationError(message=_(
-                "The uncompressed raster size (%(size)s) exceeds the limit "
-                "(%(limit)s) by %(delta)s. Reduce raster size to fit the limit."
-            ) % dict(
-                size=format_size(size_expected),
-                limit=format_size(size_limit),
-                delta=format_size(size_expected - size_limit),
-            ))
-
-        cmd.extend(('-co', 'COMPRESS=DEFLATE',
-                    '-co', 'TILED=YES',
-                    '-co', 'BIGTIFF=YES', imfilename))
-
-        fobj = FileObj(component='raster_layer')
-        dst_file = env.raster_layer.workdir_filename(fobj, makedirs=True)
-=======
             raise ValidationError(
                 message=_(
                     "The uncompressed raster size (%(size)s) exceeds the limit "
@@ -264,11 +243,10 @@
                 )
             )
 
-        cmd.extend(("-co", "COMPRESS=DEFLATE", "-co", "TILED=YES", "-co", "BIGTIFF=YES", filename))
+        cmd.extend(("-co", "COMPRESS=DEFLATE", "-co", "TILED=YES", "-co", "BIGTIFF=YES", imfilename))
 
         fobj = FileObj(component="raster_layer")
         dst_file = str(comp.workdir_path(fobj, makedirs=True))
->>>>>>> ff02e0a9
         self.fileobj = fobj
 
         self.cog = cog
