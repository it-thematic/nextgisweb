import subprocess
import os
<<<<<<< HEAD
import six
import zipfile
=======
>>>>>>> 7a2273ef

import sqlalchemy as sa
import sqlalchemy.orm as orm

from zope.interface import implementer

from collections import OrderedDict
from osgeo import gdal, gdalconst, osr, ogr

from ..lib.osrhelper import traditional_axis_mapping
from ..models import declarative_base
from ..resource import (
    Resource,
    DataStructureScope, DataScope,
    Serializer,
    SerializedProperty as SP,
    SerializedRelationship as SR,
    ResourceGroup)
from ..resource.exception import ValidationError
from ..env import env
from ..layer import SpatialLayerMixin, IBboxLayer
from ..file_storage import FileObj

from .kind_of_data import RasterLayerData
from .util import _, calc_overviews_levels, COMP_ID

PYRAMID_TARGET_SIZE = 512

Base = declarative_base(dependencies=('resource', ))

SUPPORTED_DRIVERS = ('GTiff', )

COLOR_INTERPRETATION = OrderedDict((
    (gdal.GCI_Undefined, 'Undefined'),
    (gdal.GCI_GrayIndex, 'GrayIndex'),
    (gdal.GCI_PaletteIndex, 'PaletteIndex'),
    (gdal.GCI_RedBand, 'Red'),
    (gdal.GCI_GreenBand, 'Green'),
    (gdal.GCI_BlueBand, 'Blue'),
    (gdal.GCI_AlphaBand, 'Alpha'),
    (gdal.GCI_HueBand, 'Hue'),
    (gdal.GCI_SaturationBand, 'Saturation'),
    (gdal.GCI_LightnessBand, 'Lightness'),
    (gdal.GCI_CyanBand, 'Cyan'),
    (gdal.GCI_MagentaBand, 'Magenta'),
    (gdal.GCI_YellowBand, 'Yellow'),
    (gdal.GCI_BlackBand, 'Black'),
    (gdal.GCI_YCbCr_YBand, 'YCbCr_Y'),
    (gdal.GCI_YCbCr_CbBand, 'YCbCr_Cb'),
    (gdal.GCI_YCbCr_CrBand, 'YCbCr_Cr')))


class DRIVERS:
    GEOTIFF = 'GTiff'
    JPEG = 'JPEG'
    PNG = 'PNG'

    enum = (GEOTIFF, JPEG, PNG)


VE = ValidationError


@implementer(IBboxLayer)
class RasterLayer(Base, Resource, SpatialLayerMixin):
    identity = 'raster_layer'
    cls_display_name = _("Raster layer")

    __scope__ = (DataStructureScope, DataScope)

    fileobj_id = sa.Column(sa.ForeignKey(FileObj.id), nullable=True)

    xsize = sa.Column(sa.Integer, nullable=False)
    ysize = sa.Column(sa.Integer, nullable=False)
    dtype = sa.Column(sa.Unicode, nullable=False)
    band_count = sa.Column(sa.Integer, nullable=False)

    fileobj = orm.relationship(FileObj, cascade='all')

    @classmethod
    def check_parent(cls, parent):
        return isinstance(parent, ResourceGroup)

    def _gdalds(self, gdalfn):
        iszip = zipfile.is_zipfile(gdalfn)
        imfilename = gdalfn
        gdalds = None
        if not iszip:
            gdalds = gdal.OpenEx(gdalfn, gdalconst.GA_ReadOnly, allowed_drivers=DRIVERS.enum)
        else:
            #TODO: Просто так передать имя архива нельзя (в отличие от векторных форматов. Так что будем искать)

            with zipfile.ZipFile(gdalfn) as fzip:
                for zipfn in fzip.namelist():
                    imfilename = ('/vsizip/{%s}/%s' % (gdalfn, zipfn))
                    gdalds = gdal.OpenEx(imfilename, gdalconst.GA_ReadOnly, allowed_drivers=DRIVERS.enum)
                    if gdalds is not None:
                        break

        if gdalds is None:
            gdalds = ogr.Open(gdalfn, gdalconst.GA_ReadOnly)
            if gdalds is None:
                raise VE(_("GDAL library failed to open file."))
            else:
                drivername = gdalds.GetDriver().GetName()
                raise VE(_("Unsupport GDAL driver: %s.") % drivername)
        return gdalds, imfilename

    def load_file(self, filename, env):
        ds, imfilename = self._gdalds(filename)

        dsdriver = ds.GetDriver()
        dsproj = ds.GetProjection()
        dsgtran = ds.GetGeoTransform()

        if dsdriver.ShortName not in DRIVERS.enum:
            raise ValidationError(
                _("Raster has format '%(format)s', however only following formats are supported: %(all_formats)s.")  # NOQA: E501
                % dict(format=dsdriver.ShortName, all_formats=", ".join(SUPPORTED_DRIVERS))
            )

        if not dsproj or not dsgtran:
            raise ValidationError(_("Raster files without projection info are not supported."))

        data_type = None
        alpha_band = None
        has_nodata = None
        for bidx in range(1, ds.RasterCount + 1):
            band = ds.GetRasterBand(bidx)

            if data_type is None:
                data_type = band.DataType
            elif data_type != band.DataType:
                raise ValidationError(_("Complex data types are not supported."))

            if band.GetRasterColorInterpretation() == gdal.GCI_AlphaBand:
                assert alpha_band is None, "Multiple alpha bands found!"
                alpha_band = bidx
            else:
                has_nodata = (has_nodata is None or has_nodata) and (
                    band.GetNoDataValue() is not None)

        src_osr = osr.SpatialReference()
        src_osr.ImportFromWkt(dsproj)
        dst_osr = osr.SpatialReference()
        dst_osr.ImportFromEPSG(int(self.srs.id))

        reproject = not src_osr.IsSame(dst_osr)

        fobj = FileObj(component='raster_layer')

        dst_file = env.raster_layer.workdir_filename(fobj, makedirs=True)
        self.fileobj = fobj

        if reproject:
            cmd = ['gdalwarp', '-of', 'GTiff', '-t_srs', 'EPSG:%d' % self.srs.id]
            if not has_nodata and alpha_band is None:
                cmd.append('-dstalpha')
        else:
            cmd = ['gdal_translate', '-of', 'GTiff']

        cmd.extend(('-co', 'COMPRESS=DEFLATE',
                    '-co', 'TILED=YES',
                    '-co', 'BIGTIFF=YES', imfilename, dst_file))
        subprocess.check_call(cmd)

        ds = gdal.Open(dst_file, gdalconst.GA_ReadOnly)

        self.dtype = gdal.GetDataTypeName(data_type)
        self.xsize = ds.RasterXSize
        self.ysize = ds.RasterYSize
        self.band_count = ds.RasterCount

        self.build_overview()

    def gdal_dataset(self):
        fn = env.raster_layer.workdir_filename(self.fileobj)
        return gdal.Open(fn, gdalconst.GA_ReadOnly)

    def build_overview(self, missing_only=False):
        fn = env.raster_layer.workdir_filename(self.fileobj)
        if missing_only and os.path.isfile(fn + '.ovr'):
            return

        ds = gdal.Open(fn, gdalconst.GA_ReadOnly)
        levels = list(map(str, calc_overviews_levels(ds)))
        ds = None

        cmd = ['gdaladdo', '-q', '-clean', fn]

        env.raster_layer.logger.debug('Removing existing overviews with command: ' + ' '.join(cmd))
        subprocess.check_call(cmd)

        cmd = [
            'gdaladdo', '-q', '-ro', '-r', 'gauss',
            '--config', 'COMPRESS_OVERVIEW', 'DEFLATE',
            '--config', 'INTERLEAVE_OVERVIEW', 'PIXEL',
            '--config', 'BIGTIFF_OVERVIEW', 'YES',
            fn
        ] + levels

        env.raster_layer.logger.debug('Building raster overview with command: ' + ' '.join(cmd))
        subprocess.check_call(cmd)

    def get_info(self):
        s = super()
        return (s.get_info() if hasattr(s, 'get_info') else ()) + (
            (_("Data type"), self.dtype),
        )

    # IBboxLayer implementation:
    @property
    def extent(self):
        """Возвращает охват слоя
        """

        src_osr = osr.SpatialReference()
        dst_osr = osr.SpatialReference()

        src_osr.ImportFromEPSG(int(self.srs.id))
        dst_osr.ImportFromEPSG(4326)

        traditional_axis_mapping(src_osr)
        traditional_axis_mapping(dst_osr)

        coordTrans = osr.CoordinateTransformation(src_osr, dst_osr)

        ds = self.gdal_dataset()
        geoTransform = ds.GetGeoTransform()

        # ul | ur: upper left | upper right
        # ll | lr: lower left | lower right
        x_ul = geoTransform[0]
        y_ul = geoTransform[3]

        x_lr = x_ul + ds.RasterXSize * geoTransform[1] + ds.RasterYSize * geoTransform[2]
        y_lr = y_ul + ds.RasterXSize * geoTransform[4] + ds.RasterYSize * geoTransform[5]

        ll = ogr.Geometry(ogr.wkbPoint)
        ll.AddPoint(x_ul, y_lr)
        ll.Transform(coordTrans)

        ur = ogr.Geometry(ogr.wkbPoint)
        ur.AddPoint(x_lr, y_ul)
        ur.Transform(coordTrans)

        extent = dict(
            minLon=ll.GetX(),
            maxLon=ur.GetX(),
            minLat=ll.GetY(),
            maxLat=ur.GetY()
        )

        return extent


def estimate_raster_layer_data(resource):

    def file_size(fn):
        stat = os.stat(fn)
        return stat.st_size

    fn = env.raster_layer.workdir_filename(resource.fileobj)

    # Size of source file with overviews
    size = file_size(fn) + file_size(fn + '.ovr')
    return size


class _source_attr(SP):

    def setter(self, srlzr, value):

        filedata, filemeta = env.file_upload.get_filename(value['id'])
        srlzr.obj.load_file(filedata, env)

        size = estimate_raster_layer_data(srlzr.obj)
        env.core.reserve_storage(COMP_ID, RasterLayerData, value_data_volume=size,
                                 resource=srlzr.obj)


class _color_interpretation(SP):

    def getter(self, srlzr):
        ds = gdal.OpenEx(env.raster_layer.workdir_filename(srlzr.obj.fileobj))
        return [
            COLOR_INTERPRETATION[ds.GetRasterBand(bidx).GetRasterColorInterpretation()]
            for bidx in range(1, srlzr.obj.band_count + 1)
        ]


P_DSS_READ = DataStructureScope.read
P_DSS_WRITE = DataStructureScope.write
P_DS_READ = DataScope.read
P_DS_WRITE = DataScope.write


class RasterLayerSerializer(Serializer):
    identity = RasterLayer.identity
    resclass = RasterLayer

    srs = SR(read=P_DSS_READ, write=P_DSS_WRITE)

    xsize = SP(read=P_DSS_READ)
    ysize = SP(read=P_DSS_READ)
    band_count = SP(read=P_DSS_READ)

    source = _source_attr(write=P_DS_WRITE)
    color_interpretation = _color_interpretation(read=P_DSS_READ)<|MERGE_RESOLUTION|>--- conflicted
+++ resolved
@@ -1,10 +1,7 @@
 import subprocess
 import os
-<<<<<<< HEAD
 import six
 import zipfile
-=======
->>>>>>> 7a2273ef
 
 import sqlalchemy as sa
 import sqlalchemy.orm as orm
