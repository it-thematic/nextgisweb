--- conflicted
+++ resolved
@@ -1,19 +1,12 @@
-<<<<<<< HEAD
-=======
 from ..component import Component
 from ..lib.config import Option
 from ..lib.config.otype import SizeInBytes
 from ..lib.logging import logger
 
->>>>>>> 5cfc145e
 from . import command  # NOQA
 from .gdaldriver import GDAL_DRIVER_NAME_2_EXPORT_FORMATS
 from .kind_of_data import RasterLayerData
 from .model import Base, RasterLayer, estimate_raster_layer_data
-from ..component import Component
-from ..lib.config import Option
-from ..lib.config.otype import SizeInBytes
-from ..lib.logging import logger
 
 __all__ = ['RasterLayerComponent', 'RasterLayer']
 
