--- conflicted
+++ resolved
@@ -2,7 +2,6 @@
 msgid "Main resource group"
 msgstr "Основная группа ресурсов"
 
-<<<<<<< HEAD
 #: api.py:70
 msgid "Root resource could not be deleted."
 msgstr "Корневой ресурс удалить невозможно."
@@ -16,39 +15,16 @@
 msgstr "Необходимо указать класс ресурса."
 
 #: api.py:124
-=======
-#: api.py:69
-msgid "Root resource could not be deleted."
-msgstr "Корневой ресурс удалить невозможно."
-
-#: api.py:117
-msgid "Resource parent required."
-msgstr "Необходимо указать ресурс-родитель."
-
-#: api.py:120
-msgid "Resource class required."
-msgstr "Необходимо указать класс ресурса."
-
-#: api.py:123
->>>>>>> 17f46d0a
 #, python-format
 msgid "Unknown resource class '%s'."
 msgstr "Неизвестный класс ресурса '%s'."
 
-<<<<<<< HEAD
 #: api.py:130
-=======
-#: api.py:129
->>>>>>> 17f46d0a
 #, python-format
 msgid "Resource class '%s' disabled."
 msgstr "Класс ресурса '%s' отключен."
 
-<<<<<<< HEAD
 #: api.py:212
-=======
-#: api.py:211
->>>>>>> 17f46d0a
 msgid "Permission not found"
 msgstr "Право доступа не найдено"
 
