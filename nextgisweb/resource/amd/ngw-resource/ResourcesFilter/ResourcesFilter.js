--- conflicted
+++ resolved
@@ -94,11 +94,7 @@
                 this.getMinTimePromise(1000),
                 xhr.get(resourceSearchRoute, {
                     handleAs: "json",
-<<<<<<< HEAD
-                    query: {display_name__ilike: "%" + value + "%"},
-=======
                     query: { display_name__ilike: "%" + value + "%" },
->>>>>>> 5cfc145e
                 }),
             ]);
 
@@ -203,62 +199,6 @@
             );
         },
 
-        onFoundResItemClick: function (e) {
-            console.log(e);
-        },
-
-        onMouseEnterFoundResItem: function (e) {
-            const {target} = e;
-            this.setActiveFoundResEl(target);
-        },
-
-        setActiveFoundResEl: function (activeFoundResourceEl) {
-            if (this.activeFoundResourceEl) {
-                domClass.remove(this.activeFoundResourceEl, "active");
-            }
-            this.activeFoundResourceEl = activeFoundResourceEl;
-            domClass.add(this.activeFoundResourceEl, "active");
-        },
-
-        selectNearResourceItem: function (isPrevious) {
-            if (!this.activeFoundResourceEl) {
-                const firstFoundResourceEl = query(
-                    "[data-resid]:first-child",
-                    this.domNode
-                );
-                if (firstFoundResourceEl.length > 0) {
-                    this.setActiveFoundResEl(firstFoundResourceEl[0]);
-                }
-                return;
-            }
-
-            const siblingType = isPrevious
-                ? "previousElementSibling"
-                : "nextElementSibling";
-            if (this.activeFoundResourceEl[siblingType]) {
-                this.setActiveFoundResEl(
-                    this.activeFoundResourceEl[siblingType]
-                );
-                return;
-            }
-
-            const childType = isPrevious
-                ? "lastElementChild"
-                : "firstElementChild";
-            this.setActiveFoundResEl(
-                this.activeFoundResourceEl.parentNode[childType]
-            );
-        },
-
-        goToSelectedResourceItem: function () {
-            if (!this.activeFoundResourceEl) return;
-
-            window.location.href = domAttr.get(
-                this.activeFoundResourceEl.firstElementChild,
-                "href"
-            );
-        },
-
         onSearchFail: function (result) {
             domClass.remove(this.domNode, "loading");
             this.activeFoundResourceEl = null;
