from collections import namedtuple, OrderedDict
from datetime import datetime

from bunch import Bunch
from sqlalchemy import event, text
from sqlalchemy.ext.declarative import declared_attr

from .exception import HierarchyError, DisplayNameNotUnique
from .interface import providedBy
from .permission import RequirementList
from .scope import DataScope, ResourceScope, MetadataScope
from .serialize import (
    Serializer,
    SerializedProperty as SP,
    SerializedRelationship as SR,
    SerializedResourceRelationship as SRR)
from .util import _
from .. import db
from ..auth import Principal, User, Group, OnFindReferencesData
from ..core.exception import ValidationError, ForbiddenError
from ..env import env
from ..models import declarative_base, DBSession
from ..registry import registry_maker

__all__ = ['Resource', ]

Base = declarative_base(dependencies=('auth',))

resource_registry = registry_maker()

PermissionSets = namedtuple('PermissionSets', ('allow', 'deny', 'mask'))


class ResourceMeta(db.DeclarativeMeta):

    def __new__(cls, name, bases, nmspc):
        identity = nmspc['identity']

        if identity != 'resource' and 'id' not in nmspc:
            # If id column isn't declared, let's declare it. Manual id column
            # declaration may be needed if it's referenced in class declaration.
            nmspc['id'] = Resource.id_column()

        return super().__new__(cls, name, bases, nmspc)

    def __init__(cls, classname, bases, nmspc):

        # Table name is equal to resource id by default.
        # It'll hardlybe ever needed otherwise, but let's keep this
        # possibility.

        if '__tablename__' not in cls.__dict__:
            setattr(cls, '__tablename__', cls.identity)

        # Child class can set it's own arguments, let's
        # keep it possible. If not set, set our own.

        if '__mapper_args__' not in cls.__dict__:
            mapper_args = dict()
            setattr(cls, '__mapper_args__', mapper_args)
        else:
            mapper_args = getattr(cls, '__mapper_args__')

        if 'polymorphic_identity' not in mapper_args:
            mapper_args['polymorphic_identity'] = cls.identity

        if cls.identity != 'resource':
            # Automatic parent link field detection may not work
            # if there are two fields with external key to resource.id.

            if 'inherit_condition' not in mapper_args:
                mapper_args['inherit_condition'] = (
                    cls.id == Resource.id)

        scope = Bunch()

        for base in cls.__mro__:
            bscope = base.__dict__.get('__scope__', None)

            if bscope is None:
                continue

            if bscope and not hasattr(bscope, '__iter__'):
                bscope = tuple((bscope, ))

            for s in bscope:
                scope[s.identity] = s

        setattr(cls, 'scope', scope)

        super().__init__(classname, bases, nmspc)

        resource_registry.register(cls)


class Resource(Base, metaclass=ResourceMeta):
    registry = resource_registry

    identity = 'resource'
    cls_display_name = _("Resource")

    __scope__ = (ResourceScope, MetadataScope)

    id = db.Column(db.Integer, primary_key=True)
    cls = db.Column(db.Unicode, nullable=False)

    parent_id = db.Column(db.ForeignKey(id))

    keyname = db.Column(db.Unicode, unique=True)
    display_name = db.Column(db.Unicode, nullable=False)
    creation_date = db.Column(db.TIMESTAMP, nullable=False,
                              default=datetime.utcnow)

    owner_user_id = db.Column(db.ForeignKey(User.id), nullable=False)

    description = db.Column(db.Unicode)

    __mapper_args__ = dict(polymorphic_on=cls)
    __table_args__ = (
        db.CheckConstraint('parent_id IS NOT NULL OR id = 0'),
        db.UniqueConstraint(parent_id, display_name),
    )

    parent = db.relationship(
        'Resource', remote_side=[id],
        backref=db.backref(
            'children', cascade=None,
            order_by=display_name))

    owner_user = db.relationship(User)

    def __str__(self):
        return self.display_name

    @classmethod
    def id_column(cls):
        col = db.Column('id', db.ForeignKey(Resource.id), primary_key=True)
        col._creation_order = Resource.id._creation_order
        return col

    @classmethod
    def check_parent(cls, parent):
        """ Can this resource be child for parent? """
        return False

    @property
    def parents(self):
        """ List of all parents from root to current parent """
        result = []
        current = self
        while current.parent:
            current = current.parent
            result.append(current)

        return reversed(result)

    # Permissions

    @classmethod
    def class_permissions(cls):
        """ Permissions applicable to this resource class """

        result = set()
        for scope in cls.scope.values():
            result.update(scope.values())

        return frozenset(result)

    @classmethod
    def class_requirements(cls):
        result = RequirementList()
        for scope in cls.scope.values():
            for req in scope.requirements:
                if req.cls is None or issubclass(cls, req.cls):
                    result.append(req)
        result.toposort()
        return tuple(result)

    def permission_sets(self, user):
        class_permissions = self.class_permissions()

        if user.superuser:
            return PermissionSets(
                allow=set(class_permissions),
                deny=set(), mask=set())

        allow = set()
        deny = set()
        mask = set()

        for res in tuple(self.parents) + (self, ):
            rules = filter(lambda rule: (
                (rule.propagate or res == self)
                and rule.cmp_identity(self.identity)  # NOQA: W503
                and rule.cmp_user(user)),  # NOQA: W503
                           res.acl)

            for rule in rules:
                for perm in class_permissions:
                    if rule.cmp_permission(perm):
                        if rule.action == 'allow':
                            allow.add(perm)
                        elif rule.action == 'deny':
                            deny.add(perm)

        for req in self.class_requirements():
            if req.attr is None:
                has_req = req.src in allow \
<<<<<<< HEAD
                          and req.src not in deny \
                          and req.src not in mask
=======
                    and req.src not in deny \
                    and req.src not in mask
>>>>>>> 5cfc145e
            else:
                attrval = getattr(self, req.attr)

                if attrval is None:
                    has_req = req.attr_empty is True
                else:
                    has_req = attrval.has_permission(req.src, user)

            if not has_req:
                mask.add(req.dst)

        return PermissionSets(allow=allow, deny=deny, mask=mask)

    def permissions(self, user):
        sets = self.permission_sets(user)
        return sets.allow - sets.mask - sets.deny

    def has_permission(self, permission, user):
        return permission in self.permissions(user)

    def has_export_permission(self, user):
        try:
            value = env.core.settings_get('resource', 'resource_export')
        except KeyError:
            value = 'data_read'

        if value == 'administrators':
            return user.is_administrator

        if value == 'data_write':
            permission = DataScope.write
        else:
            permission = DataScope.read

        return self.has_permission(permission, user)

    # Data validation

    @db.validates('parent')
    def _validate_parent(self, key, value):
        """ Test for closed loops in hierarchy """

        with DBSession.no_autoflush:
            if value is not None:
                if self == value or self in value.parents:
                    raise HierarchyError(_("Resource can not be a parent himself."))

        return value

    @db.validates('keyname')
    def _validate_keyname(self, key, value):
        """ Test for key uniqueness """

        with DBSession.no_autoflush:
            if value is not None and Resource.filter(
                Resource.keyname == value,
                Resource.id != self.id
            ).first():
                raise ValidationError(_("Resource keyname is not unique."))

        return value

    @db.validates('owner_user')
    def _validate_owner_user(self, key, value):
        with DBSession.no_autoflush:
            if value.system and value.keyname != 'guest':
                raise ValidationError("System user cannot be a resource owner.")

        return value

    # Preview

    @classmethod
    def check_social_editable(cls):
        """ Can this resource social settings be editable? """
        return False


@event.listens_for(Resource, 'after_delete', propagate=True)
def resource_after_delete(mapper, connection, target):
    connection.execute(text('''
        INSERT INTO core_storage_stat_delta (
            tstamp, component, kind_of_data,
            resource_id, value_data_volume
        )
        SELECT
            :timestamp, component, kind_of_data,
            :resource_id, -SUM(value_data_volume)
        FROM (
            SELECT component, kind_of_data, resource_id, value_data_volume
            FROM core_storage_stat_dimension
            UNION ALL
            SELECT component, kind_of_data, resource_id, value_data_volume
            FROM core_storage_stat_delta
        ) t
        WHERE resource_id = :resource_id
        GROUP BY component, kind_of_data
    '''), dict(timestamp=datetime.utcnow(), resource_id=target.id))


ResourceScope.read.require(
    ResourceScope.read,
    attr='parent', attr_empty=True)


class _parent_attr(SRR):

    def writeperm(self, srlzr):
        return True

    def setter(self, srlzr, value):
        old_parent = srlzr.obj.parent
        super().setter(srlzr, value)

        if old_parent == srlzr.obj.parent:
            return

        if srlzr.obj.parent is None:
            raise ForbiddenError(_("Resource can not be without a parent."))

        for parent in (old_parent, srlzr.obj.parent):
            if parent is not None and not parent.has_permission(
                    ResourceScope.manage_children, srlzr.user):
                raise ForbiddenError(
                    _("You are not allowed to manage children of resource with id = %d.")
                    % parent.id)

        if not srlzr.obj.check_parent(srlzr.obj.parent):
            raise HierarchyError(
                _("Resource can not be a child of resource id = %d.")
                % srlzr.obj.parent.id)


class _owner_user_attr(SR):

    def setter(self, srlzr, value):
        if not srlzr.user.is_administrator:
            raise ForbiddenError(
                "Membership in group 'administrators' required!")
        return super().setter(srlzr, value)


class _perms_attr(SP):

    def setter(self, srlzr, value):
        for r in list(srlzr.obj.acl):
            srlzr.obj.acl.remove(r)

        for itm in value:
            rule = ResourceACLRule(
                identity=itm['identity'],
                scope=itm['scope'],
                permission=itm['permission'],
                propagate=itm['propagate'],
                action=itm['action'])

            rule.principal = Principal.filter_by(
                id=itm['principal']['id']).one()

            srlzr.obj.acl.append(rule)

    def getter(self, srlzr):
        result = []

        for o in srlzr.obj.acl:
            result.append(OrderedDict((
                ('action', o.action),
                ('principal', dict(id=o.principal_id)),
                ('identity', o.identity),
                ('scope', o.scope),
                ('permission', o.permission),
                ('propagate', o.propagate),
            )))

        return result


class _children_attr(SP):
    def getter(self, srlzr):
        return len(srlzr.obj.children) > 0


class _interfaces_attr(SP):
    def getter(self, srlzr):
        return [i.getName() for i in providedBy(srlzr.obj)]


class _scopes_attr(SP):
    def getter(self, srlzr):
        return list(srlzr.obj.scope.keys())


_scp = Resource.scope.resource


def _ro(c):
    return c(read=_scp.read, write=None, depth=2)


def _rw(c):
    return c(read=_scp.read, write=_scp.update, depth=2)


class ResourceSerializer(Serializer):
    identity = Resource.identity
    resclass = Resource

    id = _ro(SP)
    cls = _ro(SP)
    creation_date = _ro(SP)

    parent = _rw(_parent_attr)
    owner_user = _rw(_owner_user_attr)

    permissions = _perms_attr(read=_scp.read, write=_scp.change_permissions)

    keyname = _rw(SP)
    display_name = _rw(SP)

    description = SP(read=MetadataScope.read, write=MetadataScope.write)

    children = _ro(_children_attr)
    interfaces = _ro(_interfaces_attr)
    scopes = _ro(_scopes_attr)

    def deserialize(self, *args, **kwargs):
        # As the test for uniqueness within group is dependent on two attributes
        # (parent, display_name), it is possible to correctly check its completion
        # after serialization of both attributes.

        # Save old values to track changes
        parent, display_name = self.obj.parent, self.obj.display_name

        super().deserialize(*args, **kwargs)

        if parent != self.parent or display_name != self.display_name:
            with DBSession.no_autoflush:
                conflict = Resource.filter(
                    Resource.parent_id == self.obj.parent.id
                    if self.obj.parent is not None else None,
                    Resource.display_name == self.obj.display_name,
                    Resource.id != self.obj.id
                ).first()

            if conflict is not None:
                raise DisplayNameNotUnique(conflict.id)

        # Total quota checking
        quota_resource_cls = env.resource.quota_resource_cls
        quota_limit = env.resource.quota_limit

        if (
            quota_limit is not None and self.obj.id is None
            and (quota_resource_cls is None or self.obj.cls in quota_resource_cls)  # NOQA: W503
        ):
            query = DBSession.query(db.func.count(Resource.id))
            if quota_resource_cls is not None:
                query = query.filter(Resource.cls.in_(quota_resource_cls))

            with DBSession.no_autoflush:
                count = query.scalar()

            if count >= quota_limit:
                raise ValidationError(_(
                    "Maximum number of resources exceeded. The limit is %s."
                ) % (quota_limit,))

        # Quota per resource class checking
        quota_resource_by_cls = env.resource.quota_resource_by_cls

        if self.obj.id is None and self.obj.cls in quota_resource_by_cls:
            query = DBSession\
                .query(db.func.count(Resource.id))\
                .filter(Resource.cls == self.obj.cls)

            with DBSession.no_autoflush:
                count = query.scalar()

            quota = quota_resource_by_cls[self.obj.cls]
            if count >= quota:
                raise ValidationError(_(
                    "Maximum number of resources '%s' exceeded. The limit is %s."
                ) % (self.obj.cls_display_name, quota))


class ResourceACLRule(Base):
    __tablename__ = "resource_acl_rule"

    resource_id = db.Column(db.ForeignKey(Resource.id), primary_key=True)
    principal_id = db.Column(db.ForeignKey(Principal.id), primary_key=True)

    identity = db.Column(db.Unicode, primary_key=True, default='')
    identity.__doc__ = """
        Тип ресурса для которого действует это правило. Пустая строка
        означает, что оно действует для всех типов ресурсов."""

    # Permission for which this rule is applicable. Empty line means
    # full set of permissions for all types of resources.
    scope = db.Column(db.Unicode, primary_key=True, default='')
    permission = db.Column(db.Unicode, primary_key=True, default='')

    propagate = db.Column(db.Boolean, primary_key=True, default=True)
    propagate.__doc__ = """
        Следует ли распространять действие этого правила на дочерние ресурсы
        или оно действует только на ресурс в котором указано."""

    action = db.Column(db.Unicode, nullable=False, default=True)
    action.__doc__ = """
        Действие над правом: allow (разрешение) или deny (запрет). При этом
        правила запрета имеют приоритет над разрешениями."""

    resource = db.relationship(
        Resource, backref=db.backref(
            'acl', cascade='all, delete-orphan'))

    principal = db.relationship(Principal)

    def cmp_user(self, user):
        principal = self.principal
        return (isinstance(principal, User) and principal.compare(user)) \
            or (isinstance(principal, Group) and principal.is_member(user))

    def cmp_identity(self, identity):
        return (self.identity == '') or (self.identity == identity)

    def cmp_permission(self, permission):
        pname = permission.name
        pscope = permission.scope.identity

        return ((self.scope == '' and self.permission == '')
                or (self.scope == pscope and self.permission == '')  # NOQA: W503
                or (self.scope == pscope and self.permission == pname))  # NOQA: W503


@Principal.on_find_references.handler
def _on_find_references(event):
    principal = event.principal
    data = event.data

    for acl in ResourceACLRule.filter_by(principal_id=principal.id).all():
        resource = acl.resource
        data.append(OnFindReferencesData(
            cls=resource.cls, id=resource.id, autoremove=False))

    if isinstance(principal, User):
        for resource in Resource.filter_by(owner_user_id=principal.id).all():
            data.append(OnFindReferencesData(
                cls=resource.cls, id=resource.id, autoremove=False))


class ResourceGroup(Resource):
    identity = 'resource_group'
    cls_display_name = _("Resource group")

    @classmethod
    def check_parent(cls, parent):
        # Group can be either root or subgroup in other group
        return (parent is None) or isinstance(parent, ResourceGroup)<|MERGE_RESOLUTION|>--- conflicted
+++ resolved
@@ -5,16 +5,6 @@
 from sqlalchemy import event, text
 from sqlalchemy.ext.declarative import declared_attr
 
-from .exception import HierarchyError, DisplayNameNotUnique
-from .interface import providedBy
-from .permission import RequirementList
-from .scope import DataScope, ResourceScope, MetadataScope
-from .serialize import (
-    Serializer,
-    SerializedProperty as SP,
-    SerializedRelationship as SR,
-    SerializedResourceRelationship as SRR)
-from .util import _
 from .. import db
 from ..auth import Principal, User, Group, OnFindReferencesData
 from ..core.exception import ValidationError, ForbiddenError
@@ -22,9 +12,22 @@
 from ..models import declarative_base, DBSession
 from ..registry import registry_maker
 
+from .util import _
+from .interface import providedBy
+from .serialize import (
+    Serializer,
+    SerializedProperty as SP,
+    SerializedRelationship as SR,
+    SerializedResourceRelationship as SRR)
+from .scope import DataScope, ResourceScope, MetadataScope
+from .permission import RequirementList
+from .exception import HierarchyError, DisplayNameNotUnique
+
+
 __all__ = ['Resource', ]
 
-Base = declarative_base(dependencies=('auth',))
+
+Base = declarative_base(dependencies=('auth', ))
 
 resource_registry = registry_maker()
 
@@ -193,7 +196,7 @@
                 (rule.propagate or res == self)
                 and rule.cmp_identity(self.identity)  # NOQA: W503
                 and rule.cmp_user(user)),  # NOQA: W503
-                           res.acl)
+                res.acl)
 
             for rule in rules:
                 for perm in class_permissions:
@@ -206,13 +209,8 @@
         for req in self.class_requirements():
             if req.attr is None:
                 has_req = req.src in allow \
-<<<<<<< HEAD
-                          and req.src not in deny \
-                          and req.src not in mask
-=======
                     and req.src not in deny \
                     and req.src not in mask
->>>>>>> 5cfc145e
             else:
                 attrval = getattr(self, req.attr)
 
