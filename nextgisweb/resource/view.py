import warnings
from dataclasses import dataclass

import sqlalchemy.ext.baked
from pyramid import httpexceptions
from sqlalchemy import bindparam
from sqlalchemy.orm import joinedload, with_polymorphic
from sqlalchemy.orm.exc import NoResultFound
<<<<<<< HEAD
=======
import sqlalchemy.ext.baked
import zope.event

from ..views import permalinker
from ..dynmenu import DynMenu, Label, Link, DynItem
from ..psection import PageSections
from ..pyramid import viewargs
from ..pyramid.breadcrumb import Breadcrumb, breadcrumb_adapter
from ..models import DBSession

from ..gui import REACT_RENDERER
from ..core.exception import InsufficientPermissions
>>>>>>> 34cd833c

from .exception import ResourceNotFound
from .model import Resource
from .permission import Permission, Scope
from .scope import ResourceScope
<<<<<<< HEAD
from .serialize import CompositeSerializer
=======
from .widget import CompositeWidget
>>>>>>> 34cd833c
from .util import _
from .widget import CompositeWidget
from ..core.exception import InsufficientPermissions
from ..dynmenu import DynMenu, Label, Link, DynItem
from ..models import DBSession
from ..psection import PageSections
from ..pyramid import viewargs
from ..views import permalinker

__all__ = ['resource_factory', ]

PERM_CREATE = ResourceScope.create
PERM_READ = ResourceScope.read
PERM_UPDATE = ResourceScope.update
PERM_DELETE = ResourceScope.delete
PERM_CPERMISSIONS = ResourceScope.change_permissions
PERM_MCHILDREN = ResourceScope.manage_children


_rf_bakery = sqlalchemy.ext.baked.bakery()


def resource_factory(request):
    # TODO: We'd like to use first key, but can't
    # as matchdiсt doesn't save keys order.

    if request.matchdict['id'] == '-':
        return None

    bq_res_cls = _rf_bakery(
        lambda session: session.query(
            Resource.cls).filter_by(
                id=bindparam('id')))

    # First, load base class resource
    res_id = int(request.matchdict['id'])

    try:
        res_cls, = bq_res_cls(DBSession()).params(id=res_id).one()
    except NoResultFound:
        raise ResourceNotFound(res_id)

    # Second, load resource of it's class
    def res_query(session):
        res = with_polymorphic(Resource, [Resource.registry[res_cls]])
        return session.query(res).options(
            joinedload(res.owner_user),
            joinedload(res.parent),
        ).filter_by(id=bindparam('id'))

    bq_obj = _rf_bakery(res_query, res_cls)

    obj = bq_obj(DBSession()).params(id=res_id).one()
    request.audit_context(res_cls, res_id)

    return obj


@breadcrumb_adapter
def resource_breadcrumb(obj, request):
    if isinstance(obj, Resource):
        return Breadcrumb(
            label=obj.display_name,
            link=request.route_url('resource.show', id=obj.id),
            icon=f'rescls-{obj.cls}',
            parent=obj.parent)


@viewargs(renderer='nextgisweb:pyramid/template/psection.mako')
def show(request):
    request.resource_permission(PERM_READ)
    return dict(obj=request.context, sections=request.context.__psection__)


def json_view(request):
    request.resource_permission(PERM_READ)
    return dict(
        entrypoint='@nextgisweb/resource/json-view',
        props=dict(id=request.context.id),
        title=_("JSON view"),
        obj=request.context,
        maxheight=True,
    )


# TODO: Move to API
@viewargs(renderer='json')
def schema(request):
    resources = dict()
    scopes = dict()

    for cls in Resource.registry:
        resources[cls.identity] = dict(
            identity=cls.identity,
            label=request.localizer.translate(cls.cls_display_name),
            scopes=list(cls.scope.keys()))

    for k, scp in Scope.registry.items():
        spermissions = dict()
        for p in scp.values():
            spermissions[p.name] = dict(
                label=request.localizer.translate(p.label))

        scopes[k] = dict(
            identity=k, permissions=spermissions,
            label=request.localizer.translate(scp.label))

    return dict(resources=resources, scopes=scopes)


# TODO: Remove deprecated useless page
@viewargs(renderer='nextgisweb:resource/template/tree.mako')
def tree(request):
    obj = request.context
    return dict(
        obj=obj, maxwidth=True, maxheight=True,
        title=_("Resource tree"))


@dataclass
class OnResourceCreateView:
    cls: str
    parent: Resource


@viewargs(renderer='nextgisweb:resource/template/composite_widget.mako')
def create(request):
    request.resource_permission(PERM_MCHILDREN)
    cls = request.GET.get('cls')
    zope.event.notify(OnResourceCreateView(cls=cls, parent=request.context))
    return dict(obj=request.context, title=_("Create resource"), maxheight=True,
                query=dict(operation='create', cls=cls, parent=request.context.id))


@viewargs(renderer='nextgisweb:resource/template/composite_widget.mako')
def update(request):
    request.resource_permission(PERM_UPDATE)
    return dict(obj=request.context, title=_("Update resource"), maxheight=True,
                query=dict(operation='update', id=request.context.id))


def delete(request):
    request.resource_permission(PERM_READ)
    return dict(
        entrypoint='@nextgisweb/resource/delete-page',
        props=dict(id=request.context.id),
        title=_("Delete resource"),
        obj=request.context,
        maxheight=True,
    )


@viewargs(renderer='json')
def widget(request):
    operation = request.GET.get('operation', None)
    resid = request.GET.get('id', None)
    clsid = request.GET.get('cls', None)
    parent_id = request.GET.get('parent', None)

    if operation == 'create':
        if resid is not None or clsid is None or parent_id is None:
            raise httpexceptions.HTTPBadRequest()

        if clsid not in Resource.registry._dict:
            raise httpexceptions.HTTPBadRequest()

        parent = with_polymorphic(Resource, '*') \
            .filter_by(id=parent_id).one()
        owner_user = request.user

        obj = Resource.registry[clsid](parent=parent, owner_user=request.user)

    elif operation in ('update', 'delete'):
        if resid is None or clsid is not None or parent_id is not None:
            raise httpexceptions.HTTPBadRequest()

        obj = with_polymorphic(Resource, '*') \
            .filter_by(id=resid).one()

        clsid = obj.cls
        parent = obj.parent
        owner_user = obj.owner_user

    else:
        raise httpexceptions.HTTPBadRequest()

    widget = CompositeWidget(operation=operation, obj=obj, request=request)
    return dict(
        operation=operation, config=widget.config(), id=resid,
        cls=clsid, parent=parent.id if parent else None,
        owner_user=owner_user.id)


def resource_export(request):
    request.require_administrator()
    return dict(
        entrypoint='@nextgisweb/resource/export-settings',
        title=_("Resource export"),
        dynmenu=request.env.pyramid.control_panel)


def setup_pyramid(comp, config):

    def resource_permission(request, permission, resource=None):

        if isinstance(resource, Permission):
            warnings.warn(
                'Deprecated argument order for resource_permission. '
                'Use request.resource_permission(permission, resource).',
                stacklevel=2)

            permission, resource = resource, permission

        if resource is None:
            resource = request.context

        if not resource.has_permission(permission, request.user):
            raise InsufficientPermissions(
                message=_("Insufficient '%s' permission in scope '%s' on resource id = %d.") % (
                    permission.name, permission.scope.identity, resource.id
                ), data=dict(
                    resource=dict(id=resource.id),
                    permission=permission.name,
                    scope=permission.scope.identity))

    config.add_request_method(resource_permission, 'resource_permission')

    def _route(route_name, route_path, **kwargs):
        return config.add_route(
            'resource.' + route_name,
            '/resource/' + route_path,
            **kwargs)

    def _resource_route(route_name, route_path, **kwargs):
        return _route(
            route_name, route_path,
            factory=resource_factory,
            **kwargs)

    _route('schema', 'schema', client=()).add_view(schema)

    _route('root', '').add_view(
        lambda r: httpexceptions.HTTPFound(
            r.route_url('resource.show', id=0)))

    _resource_route('show', r'{id:\d+}', client=('id', )).add_view(show)

    _resource_route('json', r'{id:\d+}/json', client=('id', )) \
        .add_view(json_view, renderer=REACT_RENDERER)

    _resource_route('tree', r'{id:\d+}/tree', client=('id', )).add_view(tree)

    _resource_route('export.page', r'{id:\d+}/export', request_method='GET')

    _route('widget', 'widget', client=()).add_view(widget)

    # CRUD
    _resource_route('create', r'{id:\d+}/create', client=('id', )) \
        .add_view(create)
    _resource_route('update', r'{id:\d+}/update', client=('id', )) \
        .add_view(update)
    _resource_route('delete', r'{id:\d+}/delete', client=('id', )) \
        .add_view(delete, renderer=REACT_RENDERER)

    permalinker(Resource, 'resource.show')

    # Sections

    Resource.__psection__ = PageSections()

    Resource.__psection__.register(
        key='summary', priority=10,
        template='nextgisweb:resource/template/section_summary.mako')

    Resource.__psection__.register(
        key='children', priority=40,
        title=_("Child resources"),
        is_applicable=lambda obj: len(obj.children) > 0,
        template='nextgisweb:resource/template/section_children.mako')

    Resource.__psection__.register(
        key='description',
        priority=20,
        title=_("Description"),
        is_applicable=lambda obj: obj.description is not None,
        template='nextgisweb:resource/template/section_description.mako')

    Resource.__psection__.register(
        key='permission',
        priority=100,
        title=_("User permissions"),
        template='nextgisweb:resource/template/section_permission.mako')

    # Actions

    class ResourceMenu(DynItem):
        def build(self, args):
            permissions = args.obj.permissions(args.request.user)
            for ident, cls in Resource.registry._dict.items():
                if ident in comp.options['disabled_cls'] or comp.options['disable.' + ident]:
                    continue

                if not cls.check_parent(args.obj):
                    continue

                # Is current user has permission to manage resource children?
                if PERM_MCHILDREN not in permissions:
                    continue

                # Is current user has permission to create child resource?
                child = cls(parent=args.obj, owner_user=args.request.user)
                if not child.has_permission(PERM_CREATE, args.request.user):
                    continue

                # Workaround SAWarning: Object of type ... not in session,
                # add operation along 'Resource.children' will not proceed
                child.parent = None

                yield Link(
                    'create/%s' % ident,
                    cls.cls_display_name,
                    self._url(ident),
                    icon=f"rescls-{cls.identity}")

            if PERM_UPDATE in permissions:
                yield Link(
                    'operation/10-update', _("Update"),
                    lambda args: args.request.route_url(
                        'resource.update', id=args.obj.id),
                    important=True, icon='material-edit')

            if PERM_DELETE in permissions and args.obj.id != 0 and \
                    args.obj.parent.has_permission(PERM_MCHILDREN, args.request.user):
                yield Link(
                    'operation/20-delete', _("Delete"),
                    lambda args: args.request.route_url(
                        'resource.delete', id=args.obj.id),
                    important=True, icon='material-delete_forever')

            if PERM_READ in permissions:
                yield Link(
                    'extra/json', _("JSON view"),
                    lambda args: args.request.route_url(
                        'resource.json', id=args.obj.id),
                    icon='material-data_object')

        def _url(self, cls):
            return lambda args: args.request.route_url(
                'resource.create', id=args.obj.id,
                _query=dict(cls=cls))

    Resource.__dynmenu__ = DynMenu(
        Label('create', _("Create resource")),
        Label('operation', _("Action")),
        Label('extra', _("Extra")),

        ResourceMenu(),
    )

    comp.env.pyramid.control_panel.add(
        Link('settings/resource_export', _("Resource export"), lambda args: (
            args.request.route_url('resource.control_panel.resource_export'))))

    config.add_route(
        'resource.control_panel.resource_export',
        '/control-panel/resource-export'
    ).add_view(resource_export, renderer=REACT_RENDERER)<|MERGE_RESOLUTION|>--- conflicted
+++ resolved
@@ -1,13 +1,10 @@
 import warnings
 from dataclasses import dataclass
 
-import sqlalchemy.ext.baked
 from pyramid import httpexceptions
 from sqlalchemy import bindparam
 from sqlalchemy.orm import joinedload, with_polymorphic
 from sqlalchemy.orm.exc import NoResultFound
-<<<<<<< HEAD
-=======
 import sqlalchemy.ext.baked
 import zope.event
 
@@ -20,25 +17,13 @@
 
 from ..gui import REACT_RENDERER
 from ..core.exception import InsufficientPermissions
->>>>>>> 34cd833c
 
 from .exception import ResourceNotFound
 from .model import Resource
 from .permission import Permission, Scope
 from .scope import ResourceScope
-<<<<<<< HEAD
-from .serialize import CompositeSerializer
-=======
 from .widget import CompositeWidget
->>>>>>> 34cd833c
 from .util import _
-from .widget import CompositeWidget
-from ..core.exception import InsufficientPermissions
-from ..dynmenu import DynMenu, Label, Link, DynItem
-from ..models import DBSession
-from ..psection import PageSections
-from ..pyramid import viewargs
-from ..views import permalinker
 
 __all__ = ['resource_factory', ]
 
