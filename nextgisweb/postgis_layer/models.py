# -*- coding: utf-8 -*-
from zope.interface import implements

import sqlalchemy as sa
from sqlalchemy import sql, func

from ..geometry import geom_from_wkt, box
from ..layer import SpatialLayerMixin
from ..feature_layer import (
    Feature,
    FeatureSet,
    LayerField,
    LayerFieldsMixin,
    GEOM_TYPE,
    FIELD_TYPE,
    IFeatureLayer,
    IFeatureQuery,
    IFeatureQueryFilterBy,
    IFeatureQueryLike,
)


GEOM_TYPE_DISPLAY = (u"Точка", u"Линия", u"Полигон")


def initialize(comp):

    Layer = comp.env.layer.Layer

    @Layer.registry.register
    class PostgisLayer(Layer, SpatialLayerMixin, LayerFieldsMixin):
        implements(IFeatureLayer)

        __tablename__ = 'postgis_layer'

        identity = __tablename__
        cls_display_name = u"Cлой PostGIS"

        layer_id = sa.Column(sa.Integer, sa.ForeignKey(Layer.id), primary_key=True)
        connection = sa.Column(sa.Unicode, nullable=False)
        schema = sa.Column(sa.Unicode, default=u'public', nullable=False)
        table = sa.Column(sa.Unicode, nullable=False)
        column_id = sa.Column(sa.Unicode, nullable=False)
        column_geom = sa.Column(sa.Unicode, nullable=False)
        geometry_type = sa.Column(sa.Enum(*GEOM_TYPE.enum, native_enum=False), nullable=False)
        geometry_srid = sa.Column(sa.Integer, nullable=False)

        __mapper_args__ = dict(
            polymorphic_identity=identity,
        )

        def get_info(self):
            return super(PostgisLayer, self).get_info() + (
                (u"Тип геометрии", dict(zip(GEOM_TYPE.enum, GEOM_TYPE_DISPLAY))[self.geometry_type]),
                (u"Подключение", self.connection),
                (u"Схема", self.schema),
                (u"Таблица", self.table),
                (u"Поле ID", self.column_id),
                (u"Поле геометрии", self.column_geom),
            )

        def setup(self):
            fdata = dict()
            for f in self.fields:
                fdata[f.keyname] = dict(
                    display_name=f.display_name,
                    grid_visibility=f.grid_visibility)

            for f in list(self.fields):
                self.fields.remove(f)

            self.feature_label_field = None

            conn = comp.connection[self.connection].connect()
            try:
                result = conn.execute(
                    """SELECT type, srid FROM geometry_columns
                    WHERE f_table_schema = %s
                        AND f_table_name = %s
                        AND f_geometry_column = %s""",
                    self.schema,
                    self.table,
                    self.column_geom
                )

                row = result.first()
                if row:
                    self.geometry_srid = row['srid']
                    table_geometry_type = row['type'].replace('MULTI', '')

                    # Если тип геометрии не указан в базе,
                    # то он должен быть указан заранее
                    assert not (
                        table_geometry_type == 'GEOMETRY'
                        and self.geometry_type is None
                    )

                    # Если тип геометрии указан в базе,
                    # то заранее не должен быть указан другой
                    assert not (
                        self.geometry_type is not None
                        and table_geometry_type != 'GEOMETRY'
                        and self.geometry_type != table_geometry_type
                    )

                    if self.geometry_type is None:
                        self.geometry_type = table_geometry_type

                result = conn.execute(
                    """SELECT column_name, data_type
                    FROM information_schema.columns
                    WHERE table_schema = %s
                        AND table_name = %s
                    ORDER BY ordinal_position""",
                    self.schema,
                    self.table
                )
                for row in result:
                    if row['column_name'] == self.column_id:
                        assert row['data_type'] == 'integer'
                    elif row['column_name'] == self.column_geom:
                        pass
                    elif row['column_name'] in ('id', 'geom'):
                        # FIXME: На данный момент наличие полей id или
                        # geom полностью ломает векторный слой
                        pass
                    else:
                        datatype = None
                        if row['data_type'] == 'integer':
                            datatype = FIELD_TYPE.INTEGER
                        elif row['data_type'] == 'double precision':
                            datatype = FIELD_TYPE.REAL
                        elif row['data_type'] == 'character varying':
                            datatype = FIELD_TYPE.STRING
                        elif row['data_type'] == 'uuid':
                            datatype = FIELD_TYPE.STRING

                        if datatype is not None:
                            fopts = dict(display_name=row['column_name'])
                            fopts.update(fdata.get(row['column_name'], dict()))
                            self.fields.append(LayerField(
                                keyname=row['column_name'],
                                datatype=datatype,
                                **fopts))
            finally:
                conn.close()

        # IFeatureLayer

        @property
        def feature_query(self):

            class BoundFeatureQuery(FeatureQueryBase):
                layer = self

            return BoundFeatureQuery

        def field_by_keyname(self, keyname):
            for f in self.fields:
                if f.keyname == keyname:
                    return f

            raise KeyError("Field '%s' not found!" % keyname)

    comp.PostgisLayer = PostgisLayer

    class FeatureQueryBase(object):
        implements(IFeatureQuery, IFeatureQueryFilterBy, IFeatureQueryLike)

        def __init__(self):
            self._geom = None
            self._box = None

            self._fields = None
            self._limit = None
            self._offset = None

            self._filter_by = None
            self._like = None
            self._intersects = None

        def geom(self):
            self._geom = True

        def box(self):
            self._box = True

        def fields(self, *args):
            self._fields = args

        def limit(self, limit, offset=0):
            self._limit = limit
            self._offset = offset

        def filter_by(self, **kwargs):
            self._filter_by = kwargs

        def order_by(self, *args):
            self._order_by = args

        def like(self, value):
            self._like = value

        def intersects(self, geom):
            self._intersects = geom

        def __call__(self):
            tab = sql.table(self.layer.table)
            tab.schema = self.layer.schema
<<<<<<< HEAD

            tab.quote = True
            tab.quote_schema = True

            select = sa.select([], tab)

=======

            tab.quote = True
            tab.quote_schema = True

            select = sa.select([], tab)

>>>>>>> b2881408
            def addcol(col):
                select.append_column(col)

            idcol = sql.column(self.layer.column_id)
            addcol(idcol.label('id'))

            geomcol = sql.column(self.layer.column_geom)
            geomexpr = sa.func.st_transform(geomcol, self.layer.srs_id)

            if self._geom:
                addcol(sa.func.st_astext(geomexpr).label('geom'))

            fieldmap = []
            for idx, fld in enumerate(self.layer.fields, start=1):
                if not self._fields or fld.keyname in self._fields:
                    clabel = 'f%d' % idx
                    addcol(sql.column(fld.keyname).label(clabel))
                    fieldmap.append((fld.keyname, clabel))

            if self._filter_by:
                for k, v in self._filter_by.iteritems():
                    if k == 'id':
                        select.append_whereclause(idcol == v)
                    else:
                        select.append_whereclause(sql.column(k) == v)

<<<<<<< HEAD
=======
            if self._like:
                l = []
                for fld in self.layer.fields:
                    if fld.datatype == FIELD_TYPE.STRING:
                        l.append(sql.column(fld.keyname).ilike(
                            '%' + self._like + '%'))

                select.append_whereclause(sa.or_(*l))

>>>>>>> b2881408
            if self._intersects:
                intgeom = sa.func.st_setsrid(sa.func.st_geomfromtext(
                    self._intersects.wkt), self._intersects.srid)
                select.append_whereclause(sa.func.st_intersects(
                    geomcol, sa.func.st_transform(
                        intgeom, self.layer.geometry_srid)))

            if self._box:
                addcol(func.st_xmin(geomexpr).label('box_left'))
                addcol(func.st_ymin(geomexpr).label('box_bottom'))
                addcol(func.st_xmax(geomexpr).label('box_right'))
                addcol(func.st_ymax(geomexpr).label('box_top'))

            gt = self.layer.geometry_type
            select.append_whereclause(sa.func.geometrytype(sql.column(
                self.layer.column_geom)).in_((gt, 'MULTI' + gt)))

            select.append_order_by(idcol)

            class QueryFeatureSet(FeatureSet):
                layer = self.layer

                _geom = self._geom
                _box = self._box
                _fields = self._fields
                _limit = self._limit
                _offset = self._offset

                def __iter__(self):
                    if self._limit:
                        query = select.limit(self._limit).offset(self._offset)
                    else:
                        query = select

                    conn = comp.connection[self.layer.connection].connect()

                    try:
                        for row in conn.execute(query):
                            fdict = dict([(k, row[l]) for k, l in fieldmap])

                            if self._geom:
                                geom = geom_from_wkt(row['geom'])
                            else:
                                geom = None

                            yield Feature(
                                layer=self.layer, id=row['id'],
                                fields=fdict, geom=geom,
                                box=box(
                                    row['box_left'], row['box_bottom'],
                                    row['box_right'], row['box_top']
                                ) if self._box else None
                            )

                    finally:
                        conn.close()

                @property
                def total_count(self):
                    conn = comp.connection[self.layer.connection].connect()
                    try:
                        result = conn.execute(sa.select(
                            [sql.text('COUNT(id)'), ],
                            from_obj=select.alias('all')))
                        for row in result:
                            return row[0]
                    finally:
                        conn.close()

            return QueryFeatureSet()<|MERGE_RESOLUTION|>--- conflicted
+++ resolved
@@ -207,21 +207,12 @@
         def __call__(self):
             tab = sql.table(self.layer.table)
             tab.schema = self.layer.schema
-<<<<<<< HEAD
 
             tab.quote = True
             tab.quote_schema = True
 
             select = sa.select([], tab)
 
-=======
-
-            tab.quote = True
-            tab.quote_schema = True
-
-            select = sa.select([], tab)
-
->>>>>>> b2881408
             def addcol(col):
                 select.append_column(col)
 
@@ -248,8 +239,6 @@
                     else:
                         select.append_whereclause(sql.column(k) == v)
 
-<<<<<<< HEAD
-=======
             if self._like:
                 l = []
                 for fld in self.layer.fields:
@@ -259,7 +248,6 @@
 
                 select.append_whereclause(sa.or_(*l))
 
->>>>>>> b2881408
             if self._intersects:
                 intgeom = sa.func.st_setsrid(sa.func.st_geomfromtext(
                     self._intersects.wkt), self._intersects.srid)
