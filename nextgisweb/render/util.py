--- conflicted
+++ resolved
@@ -1,9 +1,5 @@
 # -*- coding: utf-8 -*-
-<<<<<<< HEAD
-from __future__ import print_function, unicode_literals
-=======
 from __future__ import division, unicode_literals, print_function, absolute_import
->>>>>>> 8738d155
 import struct
 import six
 
