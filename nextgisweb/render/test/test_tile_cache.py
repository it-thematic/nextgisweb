--- conflicted
+++ resolved
@@ -1,25 +1,21 @@
+from time import sleep
+from uuid import uuid4
 import logging
-from time import sleep
 
 import pytest
 import transaction
 from PIL import Image, ImageDraw
 from shapely.geometry import Point
 
-from nextgisweb.auth import User
 from nextgisweb.lib.geometry import Geometry
 from nextgisweb.models import DBSession
 from nextgisweb.raster_layer import RasterLayer
 from nextgisweb.raster_style import RasterStyle
-<<<<<<< HEAD
-=======
 from nextgisweb.spatial_ref_sys import SRS
 from nextgisweb.auth import User
 
->>>>>>> 5cfc145e
 from nextgisweb.render.model import ResourceTileCache, TilestorWriter
 from nextgisweb.render.util import pack_color, unpack_color
-from nextgisweb.spatial_ref_sys import SRS
 
 
 @pytest.fixture
