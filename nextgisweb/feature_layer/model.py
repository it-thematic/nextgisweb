--- conflicted
+++ resolved
@@ -192,17 +192,13 @@
             if fld.get('label_field', False):
                 obj.feature_label_field = mfld
 
-<<<<<<< HEAD
             if fld.get('oid_field', False):
                 obj.feature_oid_field = mfld
 
-            obj.fields.append(mfld)
-=======
             new_fields.append(mfld)
 
         for mfld in fldmap.values():
             new_fields.append(mfld)  # Keep not mentioned fields
->>>>>>> e330aeb2
 
         obj.fields = new_fields
         obj.fields.reorder()
