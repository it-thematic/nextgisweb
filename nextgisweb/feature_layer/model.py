# -*- coding: utf-8 -*-
from __future__ import division, absolute_import, print_function, unicode_literals

from collections import OrderedDict

from osgeo import gdal, ogr, osr
from sqlalchemy.ext.declarative import declared_attr
from sqlalchemy.ext.orderinglist import ordering_list

from .. import db
from ..models import declarative_base
from ..resource import (
    Resource,
    DataStructureScope,
    Serializer,
    SerializedProperty as SP)
from ..resource.exception import ValidationError

from .interface import (
    FIELD_TYPE,
    FIELD_TYPE_OGR)

from .util import _

Base = declarative_base()

_FIELD_TYPE_2_ENUM_REVERSED = dict(zip(FIELD_TYPE.enum, FIELD_TYPE_OGR))


class LayerField(Base):
    __tablename__ = 'layer_field'

    id = db.Column(db.Integer, primary_key=True)
    layer_id = db.Column(db.ForeignKey(Resource.id), nullable=False)
    cls = db.Column(db.Unicode, nullable=False)

    idx = db.Column(db.Integer, nullable=False)
    keyname = db.Column(db.Unicode, nullable=False)
    datatype = db.Column(db.Enum(*FIELD_TYPE.enum), nullable=False)
    display_name = db.Column(db.Unicode, nullable=False)
    grid_visibility = db.Column(db.Boolean, nullable=False, default=True)

    identity = __tablename__

    __mapper_args__ = {
        'polymorphic_identity': identity,
        'polymorphic_on': cls
    }

    layer = db.relationship(
        Resource,
        primaryjoin='Resource.id == LayerField.layer_id',
    )

    def __str__(self):
        return self.display_name

    def __unicode__(self):
        return self.__str__()

    def to_dict(self):
        return dict(
            (c, getattr(self, c))
            for c in (
                'id', 'layer_id', 'cls',
                'idx', 'keyname', 'datatype',
                'display_name', 'grid_visibility',
            )
        )


class LayerFieldsMixin(object):
    __field_class__ = LayerField
    __scope__ = DataStructureScope

    @declared_attr
    def fields(cls):
        return db.relationship(
            cls.__field_class__,
            foreign_keys=cls.__field_class__.layer_id,
            order_by=cls.__field_class__.idx,
            collection_class=ordering_list('idx'),
            cascade='all, delete-orphan',
            single_parent=True
        )

    @declared_attr
    def feature_label_field_id(cls):
        return db.Column(
            "feature_label_field_id",
            db.ForeignKey(cls.__field_class__.id)
        )

    @declared_attr
    def feature_label_field(cls):
        return db.relationship(
            cls.__field_class__,
            uselist=False,
            primaryjoin="%s.id == %s.feature_label_field_id" % (
                cls.__field_class__.__name__, cls.__name__
            ),
            cascade='all',
            post_update=True
        )

    @declared_attr
    def feature_oid_field_id(cls):
        return db.Column(
            "feature_oid_field_id",
            db.ForeignKey(cls.__field_class__.id)
        )

    @declared_attr
    def feature_oid_field(cls):
        return db.relationship(
            cls.__field_class__,
            uselist=False,
            primaryjoin="%s.id == %s.feature_oid_field_id" % (
                cls.__field_class__.__name__, cls.__name__
            ),
            cascade='all',
            post_update=True
        )

    def to_ogr(self, ogr_ds, name=r'', fid=None):
        srs = osr.SpatialReference()
        srs.ImportFromEPSG(self.srs.id)
        ogr_layer = ogr_ds.CreateLayer(name, srs=srs)
        for field in self.fields:
            ogr_layer.CreateField(
                ogr.FieldDefn(
                    field.keyname.encode('utf8'),
                    _FIELD_TYPE_2_ENUM_REVERSED[field.datatype],
                )
            )
        if fid is not None:
            ogr_layer.CreateField(
                ogr.FieldDefn(
                    fid.encode('utf8'),
                    ogr.OFTInteger
                )
            )
        return ogr_layer


class _fields_attr(SP):

    def getter(self, srlzr):
        return [OrderedDict((
                ('id', f.id), ('keyname', f.keyname),
                ('datatype', f.datatype), ('typemod', None),
                ('display_name', f.display_name),
                ('label_field', f == srlzr.obj.feature_label_field),
<<<<<<< HEAD
                ('oid_field', f == srlzr.obj.feature_oid_field),
                ('grid_visibility', f.grid_visibility)
            )),
            srlzr.obj.fields)
=======
                ('grid_visibility', f.grid_visibility)))
            for f in srlzr.obj.fields]
>>>>>>> 27b42708

    def setter(self, srlzr, value):
        obj = srlzr.obj

        fldmap = dict()
        for idx, fld in reversed(list(enumerate(list(obj.fields)))):
            if fld.id:
                fldmap[fld.id] = fld
                obj.fields.pop(idx)

        obj.feature_label_field = None
        obj.feature_oid_field = None

        for fld in value:
            fldid = fld.get('id')

            if fldid:
                mfld = fldmap.get(fldid)
                if mfld is None:
                    raise ValidationError(_("Field not found (ID=%d)." % fldid))
            else:
                mfld = obj.__field_class__(
                    datatype=fld['datatype'])

            if 'keyname' in fld:
                mfld.keyname = fld['keyname']
            if 'display_name' in fld:
                mfld.display_name = fld['display_name']
            if 'grid_visibility' in fld:
                mfld.grid_visibility = fld['grid_visibility']

            if fld.get('label_field', False):
                obj.feature_label_field = mfld

            if fld.get('oid_field', False):
                obj.feature_oid_field = mfld

            obj.fields.append(mfld)

        obj.fields.reorder()


P_DSS_READ = DataStructureScope.read
P_DSS_WRITE = DataStructureScope.write


class FeatureLayerSerializer(Serializer):
    identity = 'feature_layer'
    resclass = LayerFieldsMixin

    fields = _fields_attr(read=P_DSS_READ, write=P_DSS_WRITE)<|MERGE_RESOLUTION|>--- conflicted
+++ resolved
@@ -3,7 +3,7 @@
 
 from collections import OrderedDict
 
-from osgeo import gdal, ogr, osr
+from osgeo import ogr, osr
 from sqlalchemy.ext.declarative import declared_attr
 from sqlalchemy.ext.orderinglist import ordering_list
 
@@ -151,15 +151,9 @@
                 ('datatype', f.datatype), ('typemod', None),
                 ('display_name', f.display_name),
                 ('label_field', f == srlzr.obj.feature_label_field),
-<<<<<<< HEAD
                 ('oid_field', f == srlzr.obj.feature_oid_field),
-                ('grid_visibility', f.grid_visibility)
-            )),
-            srlzr.obj.fields)
-=======
                 ('grid_visibility', f.grid_visibility)))
             for f in srlzr.obj.fields]
->>>>>>> 27b42708
 
     def setter(self, srlzr, value):
         obj = srlzr.obj
