--- conflicted
+++ resolved
@@ -160,25 +160,16 @@
 
     def getter(self, srlzr):
         return [OrderedDict((
-<<<<<<< HEAD
                 ('id', f.id), ('keyname', f.keyname),
                 ('datatype', f.datatype), ('typemod', None),
                 ('display_name', f.display_name),
                 ('label_field', f == srlzr.obj.feature_label_field),
                 ('oid_field', f == srlzr.obj.feature_oid_field),
-                ('grid_visibility', f.grid_visibility)))
-                for f in srlzr.obj.fields]
-=======
-            ('id', f.id), ('keyname', f.keyname),
-            ('datatype', f.datatype), ('typemod', None),
-            ('display_name', f.display_name),
-            ('label_field', f == srlzr.obj.feature_label_field),
-            ('grid_visibility', f.grid_visibility),
-            ('lookup_table', (
-                dict(id=f.lookup_table.id)
-                if f.lookup_table else None)),
+                ('grid_visibility', f.grid_visibility),
+                ('lookup_table', (
+                    dict(id=f.lookup_table.id)
+                    if f.lookup_table else None)),
         )) for f in srlzr.obj.fields]
->>>>>>> 90eb1969
 
     def setter(self, srlzr, value):
         obj = srlzr.obj
