.ngw-feature-layer-fields-widget .field-idx { width: 3em; }
.ngw-feature-layer-fields-widget .field-datatype { width: 10em; }
.ngw-feature-layer-fields-widget .field-display_name { width: 50%; }

.ngw-feature-layer-fields-widget .field-grid_visibility, 
<<<<<<< HEAD
.ngw-feature-layer-fields-widget .field-label_field,
.ngw-feature-layer-fields-widget .field-oid_field
{
    width: 3em; text-align: center; }
=======
.ngw-feature-layer-fields-widget .field-label_field {
    width: 3em; text-align: center; }

.dgrid-row.deleted {
    text-decoration: line-through;
}
.dgrid-row.deleted:not(.dgrid-selected) {
    background: #e8e8e8
}
>>>>>>> e330aeb2
<|MERGE_RESOLUTION|>--- conflicted
+++ resolved
@@ -3,13 +3,9 @@
 .ngw-feature-layer-fields-widget .field-display_name { width: 50%; }
 
 .ngw-feature-layer-fields-widget .field-grid_visibility, 
-<<<<<<< HEAD
 .ngw-feature-layer-fields-widget .field-label_field,
 .ngw-feature-layer-fields-widget .field-oid_field
 {
-    width: 3em; text-align: center; }
-=======
-.ngw-feature-layer-fields-widget .field-label_field {
     width: 3em; text-align: center; }
 
 .dgrid-row.deleted {
@@ -17,5 +13,4 @@
 }
 .dgrid-row.deleted:not(.dgrid-selected) {
     background: #e8e8e8
-}
->>>>>>> e330aeb2
+}