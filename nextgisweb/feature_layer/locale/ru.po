# Russian translations for nextgisweb.
# Copyright (C) 2015 NextGIS
# This file is distributed under the same license as the nextgisweb project.
# FIRST AUTHOR <EMAIL@ADDRESS>, 2015.
#
msgid ""
msgstr ""
"Project-Id-Version: nextgisweb 0.0\n"
"Report-Msgid-Bugs-To: info@nextgis.ru\n"
"POT-Creation-Date: 2021-02-02 13:48+0000\n"
"PO-Revision-Date: 2015-09-13 13:13+0300\n"
"Last-Translator: FULL NAME <EMAIL@ADDRESS>\n"
"Language: ru\n"
"Language-Team: ru <LL@li.org>\n"
"Plural-Forms: nplurals=3; plural=(n%10==1 && n%100!=11 ? 0 : n%10>=2 && "
"n%10<=4 && (n%100<10 || n%100>=20) ? 1 : 2)\n"
"MIME-Version: 1.0\n"
"Content-Type: text/plain; charset=utf-8\n"
"Content-Transfer-Encoding: 8bit\n"
"Generated-By: Babel 2.6.0\n"

#: api.py:107
msgid "Output format is not provided."
msgstr "Выходной формат не указан."

#: api.py:112
#, python-format
msgid "Format '%s' is not supported."
msgstr "Формат '%s' не поддерживается."

#: api.py:296 api.py:354
#, python-format
msgid "Geometry format '%s' is not supported."
msgstr "Формат геометрии '%s' не поддерживается."

#: exception.py:15
msgid "Feature not found"
msgstr "Объект не найден"

#: exception.py:16
#, python-format
msgid "Feature with id = %d was not found in resource with id = %d."
msgstr "Объект с id = %d не найден в ресурсе с id = %d."

#: exception.py:17
msgid "The feature may have been deleted or an error in the address."
msgstr "Объект мог быть удалён, либо допущена ошибка в адресе."

#: model.py:172
#, python-format
msgid "Field not found (ID=%d)."
msgstr "Поле не найдено (ID=%d)."

#: amd/ngw-feature-layer/FieldsWidget.js:160 view.py:44
msgid "Feature table"
msgstr "Таблица объектов"

#: view.py:61 view.py:84
#, python-format
msgid "Feature #%d"
msgstr "Объект #%d"

#: view.py:134 view.py:194
msgid "Save as"
msgstr "Сохранить как"

#: view.py:184
msgid "Features"
msgstr "Объекты"

#: template/section_fields.mako:18 view.py:187
msgid "Table"
msgstr "Таблица"

#: view.py:204
msgid "External access"
msgstr "Внешний доступ"

#: amd/ngw-feature-layer/FeatureEditorWidget.js:192
#: amd/ngw-feature-layer/FieldsDisplayWidget.js:35
#: amd/ngw-feature-layer/FieldsWidget.js:123 view.py:209
msgid "Attributes"
msgstr "Атрибуты"

#: amd/ngw-feature-layer/FeatureEditorWidget.js:78
msgid "Attribute: "
msgstr "Поле: "

#: amd/ngw-feature-layer/FeatureEditorWidget.js:123
msgid "Set NULL"
msgstr "Установить NULL"

#: amd/ngw-feature-layer/FeatureEditorWidget.js:124
msgid "Set field value to NULL (No data)"
msgstr "Установить для атрибута значение NULL (Нет данных)"

#: amd/ngw-feature-layer/FeatureEditorWidget.js:135
msgid "NULL"
msgstr "NULL"

#: amd/ngw-feature-layer/FeatureEditorWidget.js:258
#: amd/ngw-feature-layer/template/ExportForm.hbs:42
msgid "Save"
msgstr "Сохранить"

#: amd/ngw-feature-layer/FeatureGrid.js:241
msgid "Confirmation"
msgstr "Подтверждение"

#: amd/ngw-feature-layer/FeatureGrid.js:242
msgid "Delete feature?"
msgstr "Удалить объект?"

#: amd/ngw-feature-layer/FieldsDisplayWidget.js:114
msgid "N/A"
msgstr "Н/Д"

#: amd/ngw-feature-layer/FieldsWidget.js:73 template/section_fields.mako:12
msgid "Keyname"
msgstr "Ключ"

#: amd/ngw-feature-layer/FieldsWidget.js:83 template/section_fields.mako:13
msgid "Type"
msgstr "Тип"

#: amd/ngw-feature-layer/FieldsWidget.js:87 template/section_fields.mako:14
msgid "Display name"
msgstr "Наименование"

#: amd/ngw-feature-layer/FieldsWidget.js:101
msgid "FT"
msgstr "ТО"

#: amd/ngw-feature-layer/FieldsWidget.js:111
msgid "LA"
msgstr "АН"

<<<<<<< HEAD
#: amd/ngw-feature-layer/FieldsWidget.js
msgid "CA"
msgstr "AC"

#: amd/ngw-feature-layer/FieldsWidget.js
msgid "Connect attribute"
msgstr "Атрибут связывания"

#: amd/ngw-feature-layer/FieldsWidget.js:137
=======
#: amd/ngw-feature-layer/FieldsWidget.js:155
>>>>>>> 90eb1969
msgid "Label attribute"
msgstr "Атрибут наименование"

#: amd/ngw-feature-layer/FieldsWidget.js:232
msgid "Add"
msgstr "Добавить"

#: amd/ngw-feature-layer/FieldsWidget.js:238
msgid "Remove"
msgstr "Удалить"

#: amd/ngw-feature-layer/template/ExportForm.hbs:15
msgid "Format"
msgstr "Формат"

#: amd/ngw-feature-layer/template/ExportForm.hbs:19
msgid "SRS"
msgstr "Система координат"

#: amd/ngw-feature-layer/template/ExportForm.hbs:23
msgid "Encoding"
msgstr "Кодировка"

#: amd/ngw-feature-layer/template/ExportForm.hbs:30
msgid "FID field"
msgstr "Поле FID"

#: amd/ngw-feature-layer/template/ExportForm.hbs:34
msgid "Zip archive"
msgstr "Zip архив"

#: amd/ngw-feature-layer/template/FeatureGrid.hbs:12
msgid "Open"
msgstr "Открыть"

#: amd/ngw-feature-layer/template/FeatureGrid.hbs:16
msgid "Edit"
msgstr "Редактировать"

#: amd/ngw-feature-layer/template/FeatureGrid.hbs:20
msgid "Delete"
msgstr "Удалить"

#: amd/ngw-feature-layer/template/FeatureGrid.hbs:25
msgid "Search..."
msgstr "Поиск..."

#: template/section_api_layer.mako:8
msgid "MVT Vector Tiles"
msgstr "Векторные тайлы MVT"

#: template/section_api_layer.mako:12
msgid ""
"The Mapbox Vector Tile is an efficient encoding for map data into vector "
"tiles that can be rendered dynamically."
msgstr ""
"Векторные тайлы MVT это эффективное кодирование данных карты в векторные "
"тайлы которые могут быть динамически отрисованы."

#: template/section_api_layer.mako:17
msgid ""
"https://docs.nextgis.com/docs_ngweb_dev/doc/developer/misc.html#mvt-"
"vector-tiles"
msgstr ""
"https://docs.nextgis.ru/docs_ngweb_dev/doc/developer/misc.html#mvt-"
"vector-tiles"

#: template/section_api_layer.mako:18
msgid "Read more"
msgstr "Подробнее"

#: template/section_fields.mako:16
msgid "Lookup table"
msgstr "Справочник"

#: template/section_fields.mako:28 template/section_fields.mako:34
msgid "Yes"
msgstr "Да"

#: template/section_fields.mako:30 template/section_fields.mako:34
msgid "No"
msgstr "Нет"<|MERGE_RESOLUTION|>--- conflicted
+++ resolved
@@ -135,7 +135,6 @@
 msgid "LA"
 msgstr "АН"
 
-<<<<<<< HEAD
 #: amd/ngw-feature-layer/FieldsWidget.js
 msgid "CA"
 msgstr "AC"
@@ -144,10 +143,7 @@
 msgid "Connect attribute"
 msgstr "Атрибут связывания"
 
-#: amd/ngw-feature-layer/FieldsWidget.js:137
-=======
 #: amd/ngw-feature-layer/FieldsWidget.js:155
->>>>>>> 90eb1969
 msgid "Label attribute"
 msgstr "Атрибут наименование"
 
