import re
from datetime import date, datetime, time

from msgspec import Meta
from sqlalchemy.orm.exc import NoResultFound
from typing_extensions import Annotated

from nextgisweb.env import _
from nextgisweb.lib.geometry import Geometry, GeometryNotValid, Transformer, geom_area, geom_length

from nextgisweb.core.exception import ValidationError
from nextgisweb.pyramid import JSONType
from nextgisweb.resource import DataScope, ResourceFactory
from nextgisweb.spatial_ref_sys import SRS

from .exception import FeatureNotFound
from .extension import FeatureExtension
from .feature import Feature
from .interface import (
    FIELD_TYPE,
    IFeatureLayer,
    IFeatureQueryIlike,
    IFeatureQueryLike,
    IWritableFeatureLayer,
)

<<<<<<< HEAD
PERM_READ = DataScope.read
PERM_WRITE = DataScope.write
PERM_DELETE = DataScope.delete
=======
PERM_DATA_READ = DataScope.read
PERM_DATA_WRITE = DataScope.write
>>>>>>> ff02e0a9

FeatureID = Annotated[int, Meta(description="Feature ID")]


def _extensions(extensions, layer):
    result = []

    ext_filter = None if extensions is None else extensions.split(",")

    for identity, cls in FeatureExtension.registry.items():
        if ext_filter is None or identity in ext_filter:
            result.append((identity, cls(layer)))

    return result


<<<<<<< HEAD
def view_geojson(request):
    request.GET["format"] = "GeoJSON"
    request.GET["zipped"] = "false"

    return export(request)


def export(request):
    request.resource_permission(PERM_READ)

    srs = int(
        request.GET.get("srs", request.context.srs.id)
    )
    srs = SRS.filter_by(id=srs).one()

    fid = request.GET.get("fid")
    fid = fid if fid != "" else None

    format = request.GET.get("format")
    encoding = request.GET.get("encoding")
    zipped = request.GET.get("zipped", "true")
    zipped = zipped.lower() == "true"

    display_name = request.GET.get("display_name", "false")
    display_name = display_name.lower() == "true"

    fields = request.GET["fields"].split(",") if "fields" in request.GET else None
    if fields is None:
        fields = [fld.keyname for fld in request.context.fields]

    if format is None:
        raise ValidationError(
            _("Output format is not provided.")
        )

    if format not in EXPORT_FORMAT_OGR:
        raise ValidationError(
            _("Format '%s' is not supported.") % (format,)
        )

    driver = EXPORT_FORMAT_OGR[format]

    # dataset creation options (configurable by user)
    dsco = list()
    if driver.dsco_configurable is not None:
        for option in driver.dsco_configurable:
            option = option.split(":")[0]
            if option in request.GET:
                dsco.append("%s=%s" % (option, request.GET.get(option)))

    # layer creation options
    lco = list(driver.options or [])

    if encoding is not None:
        lco.append("ENCODING=%s" % encoding)

    query = request.context.feature_query()
    query.geom()

    ogr_ds = _ogr_memory_ds()
    ogr_layer = _ogr_layer_from_features(  # NOQA: 841
        request.context, query(), ds=ogr_ds, fid=fid)

    with tempfile.TemporaryDirectory() as tmp_dir:
        filename = "%d.%s" % (
            request.context.id,
            driver.extension,
        )

        vtopts = (
            [
                "-f", driver.name,
                "-t_srs", srs.wkt,
            ]
            + list(itertools.chain(*[("-lco", o) for o in lco]))
            + list(itertools.chain(*[("-dsco", o) for o in dsco]))
        )

        # CPLES_SQLI == 7
        flds = [
            '"{}" as "{}"'.format(
                fld.keyname.replace('"', r"\""),
                getattr(fld, "display_name" if display_name else "keyname").replace(
                    '"', r"\""
                ),
            )
            for fld in request.context.fields
            if fld.keyname in fields
        ]
        if fid is not None:
            flds += ['FID as "{}"'.format(fid.replace('"', r'\"'))]
        vtopts += ["-sql", 'select {} from ""'.format(", ".join(
            flds if len(flds) > 0 else '*'))]

        if driver.fid_support and fid is None:
            vtopts.append('-preserve_fid')

        gdal.VectorTranslate(
            os.path.join(tmp_dir, filename), ogr_ds,
            options=gdal.VectorTranslateOptions(options=vtopts)
        )

        if zipped or not driver.single_file:
            content_type = "application/zip"
            content_disposition = "attachment; filename=%s" % ("%s.zip" % (filename,))
            with tempfile.NamedTemporaryFile(suffix=".zip") as tmp_file:
                with zipfile.ZipFile(tmp_file, "w", zipfile.ZIP_DEFLATED) as zipf:
                    for root, dirs, files in os.walk(tmp_dir):
                        for file in files:
                            path = os.path.join(root, file)
                            zipf.write(path, os.path.basename(path))
                response = FileResponse(
                    tmp_file.name, content_type=content_type,
                    request=request)
                response.content_disposition = content_disposition
                return response
        else:
            content_type = driver.mime or "application/octet-stream"
            content_disposition = "attachment; filename=%s" % filename
            response = FileResponse(
                os.path.join(tmp_dir, filename), content_type=content_type,
                request=request)
            response.content_disposition = content_disposition
            return response


def mvt(request):
    if not MVT_DRIVER_EXIST:
        return HTTPNotFound(explanation='MVT GDAL driver not found')

    z, x, y = zxy_from_request(request)

    extent = int(request.GET.get('extent', 4096))
    simplification = float(request.GET.get("simplification", extent / 512))

    resids = map(
        int,
        filter(None, request.GET["resource"].split(",")),
    )

    # web mercator
    merc = SRS.filter_by(id=3857).one()
    minx, miny, maxx, maxy = merc.tile_extent((z, x, y))

    # 5% padding by default
    padding = float(request.GET.get("padding", 0.05))

    bbox = (
        minx - (maxx - minx) * padding,
        miny - (maxy - miny) * padding,
        maxx + (maxx - minx) * padding,
        maxy + (maxy - miny) * padding,
    )
    bbox = Geometry.from_shape(box(*bbox), srid=merc.id)

    options = [
        "FORMAT=DIRECTORY",
        "TILE_EXTENSION=pbf",
        "MINZOOM=%d" % z,
        "MAXZOOM=%d" % z,
        "EXTENT=%d" % extent,
        "COMPRESS=NO",
    ]

    ds = _ogr_ds("MVT", options)

    vsibuf = ds.GetName()

    for resid in resids:
        try:
            obj = Resource.filter_by(id=resid).one()
        except NoResultFound:
            raise ResourceNotFound(resid)

        request.resource_permission(PERM_READ, obj)

        query = obj.feature_query()
        query.intersects(bbox)
        query.geom()

        if IFeatureQueryClipByBox.providedBy(query):
            query.clip_by_box(bbox)

        if IFeatureQuerySimplify.providedBy(query):
            tolerance = ((obj.srs.maxx - obj.srs.minx) / (1 << z)) / extent
            query.simplify(tolerance * simplification)

        _ogr_layer_from_features(
            obj, query(), name="ngw:%d" % obj.id, ds=ds)

    # flush changes
    ds = None

    filepath = os.path.join(
        "%s" % vsibuf, "%d" % z, "%d" % x, "%d.pbf" % y
    )

    try:
        f = gdal.VSIFOpenL(filepath, "rb")

        if f is not None:
            # SEEK_END = 2
            gdal.VSIFSeekL(f, 0, 2)
            size = gdal.VSIFTellL(f)

            # SEEK_SET = 0
            gdal.VSIFSeekL(f, 0, 0)
            content = gdal.VSIFReadL(1, size, f)
            if isinstance(content, bytearray):
                content = bytes(content)
            gdal.VSIFCloseL(f)

            return Response(
                content,
                content_type="application/vnd.mapbox-vector-tile",
            )
        else:
            return HTTPNoContent()

    finally:
        gdal.Unlink(vsibuf)


def deserialize(feat, data, geom_format='wkt', dt_format='obj', transformer=None):
    if 'geom' in data:
=======
def deserialize(feat, data, geom_format="wkt", dt_format="obj", transformer=None, create=False):
    if "geom" in data:
>>>>>>> ff02e0a9
        try:
            if geom_format == "wkt":
                feat.geom = Geometry.from_wkt(data["geom"])
            elif geom_format == "geojson":
                feat.geom = Geometry.from_geojson(data["geom"])
            else:
                raise ValidationError(_("Geometry format '%s' is not supported.") % geom_format)
        except GeometryNotValid:
            raise ValidationError(_("Geometry is not valid."))

        if transformer is not None:
            feat.geom = transformer.transform(feat.geom)

    if dt_format not in ("obj", "iso"):
        raise ValidationError(_("Date format '%s' is not supported.") % dt_format)

    if "fields" in data:
        fdata = data["fields"]

        for fld in feat.layer.fields:
            if fld.keyname in fdata:
                val = fdata.get(fld.keyname)

                if val is None:
                    fval = None

                elif fld.datatype == FIELD_TYPE.DATE:
                    if dt_format == "iso":
                        fval = date.fromisoformat(val)
                    else:
                        fval = date(int(val["year"]), int(val["month"]), int(val["day"]))

                elif fld.datatype == FIELD_TYPE.TIME:
                    if dt_format == "iso":
                        fval = time.fromisoformat(val)
                    else:
                        fval = time(int(val["hour"]), int(val["minute"]), int(val["second"]))

                elif fld.datatype == FIELD_TYPE.DATETIME:
                    if dt_format == "iso":
                        fval = datetime.fromisoformat(val)
                    else:
                        fval = datetime(
                            int(val["year"]),
                            int(val["month"]),
                            int(val["day"]),
                            int(val["hour"]),
                            int(val["minute"]),
                            int(val["second"]),
                        )

                else:
                    fval = val

                feat.fields[fld.keyname] = fval

    if create:
        feat.id = feat.layer.feature_create(feat)

    if "extensions" in data:
        for identity, cls in FeatureExtension.registry.items():
            if identity in data["extensions"]:
                ext = cls(feat.layer)
                ext.deserialize(feat, data["extensions"][identity])


def serialize(feat, keys=None, geom_format="wkt", dt_format="obj", label=False, extensions=[]):
    result = dict(id=feat.id)

    if label:
        result["label"] = feat.label

    if feat.geom is not None:
        if geom_format == "wkt":
            geom = feat.geom.wkt
        elif geom_format == "geojson":
            geom = feat.geom.to_geojson()
        else:
            raise ValidationError(_("Geometry format '%s' is not supported.") % geom_format)

        result["geom"] = geom

    if dt_format not in ("obj", "iso"):
        raise ValidationError(_("Date format '%s' is not supported.") % dt_format)

    result["fields"] = dict()
    for fld in feat.layer.fields:
        if keys is not None and fld.keyname not in keys:
            continue

        val = feat.fields.get(fld.keyname)

        if val is None:
            fval = None

        elif fld.datatype in (FIELD_TYPE.DATE, FIELD_TYPE.TIME, FIELD_TYPE.DATETIME):
            if dt_format == "iso":
                fval = val.isoformat()
            else:
                if fld.datatype == FIELD_TYPE.DATE:
                    fval = dict((("year", val.year), ("month", val.month), ("day", val.day)))

                elif fld.datatype == FIELD_TYPE.TIME:
                    fval = dict(
                        (("hour", val.hour), ("minute", val.minute), ("second", val.second))
                    )

                elif fld.datatype == FIELD_TYPE.DATETIME:
                    fval = dict(
                        (
                            ("year", val.year),
                            ("month", val.month),
                            ("day", val.day),
                            ("hour", val.hour),
                            ("minute", val.minute),
                            ("second", val.second),
                        )
                    )

        else:
            fval = val

        result["fields"][fld.keyname] = fval

    result["extensions"] = dict()
    for identity, ext in extensions:
        result["extensions"][identity] = ext.serialize(feat)

    return result


def query_feature_or_not_found(query, resource_id, feature_id):
    """Query one feature by id or return FeatureNotFound exception."""

    query.filter_by(id=feature_id)
    query.limit(1)

    for feat in query():
        return feat

    raise FeatureNotFound(resource_id, feature_id)


def iget(resource, request) -> JSONType:
    request.resource_permission(PERM_DATA_READ)

    geom_skip = request.GET.get("geom", "yes").lower() == "no"
    srs = request.GET.get("srs")

    srlz_params = dict(
        geom_format=request.GET.get("geom_format", "wkt").lower(),
        dt_format=request.GET.get("dt_format", "obj"),
        extensions=_extensions(request.GET.get("extensions"), resource),
    )

    query = resource.feature_query()
    if not geom_skip:
        if srs is not None:
            query.srs(SRS.filter_by(id=int(srs)).one())
        query.geom()
        if srlz_params["geom_format"] == "wkt":
            query.geom_format("WKT")

    feature = query_feature_or_not_found(query, resource.id, int(request.matchdict["fid"]))

    result = serialize(feature, **srlz_params)

    return result


def item_extent(resource, request) -> JSONType:
    request.resource_permission(PERM_DATA_READ)
    feature_id = int(request.matchdict["fid"])
    extent = get_extent(resource, feature_id, 4326)
    return dict(extent=extent)


def get_box_bounds(resource, feature_id, srs_id):
    query = resource.feature_query()
    query.srs(SRS.filter_by(id=srs_id).one())
    query.box()

    feature = query_feature_or_not_found(query, resource.id, feature_id)
    return feature.box.bounds


def get_extent(resource, feature_id, srs):
    minLon, minLat, maxLon, maxLat = get_box_bounds(resource, feature_id, srs)
    return dict(minLon=minLon, minLat=minLat, maxLon=maxLon, maxLat=maxLat)


def geometry_info(resource, request) -> JSONType:
    request.resource_permission(PERM_DATA_READ)

    query = resource.feature_query()
    query.geom()
    query.geom_format("WKT")

    srs_param = request.GET.get("srs")
    srs_id = int(srs_param) if srs_param is not None else 3857
    try:
        srs = SRS.filter_by(id=srs_id).one()
    except NoResultFound:
        raise ValidationError(
            message=_("Unknown spatial reference system"), data={"srs.id": srs_id}
        )
    query.srs(srs)

    feature_id = int(request.matchdict["fid"])
    feature = query_feature_or_not_found(query, resource.id, feature_id)

    geom = feature.geom
    shape = geom.shape
    geom_type = shape.geom_type

    minX, minY, maxX, maxY = get_box_bounds(resource, feature_id, srs_id)
    extent = dict(minX=minX, minY=minY, maxX=maxX, maxY=maxY)

    area = abs(geom_area(geom, srs.wkt))
    length = abs(geom_length(geom, srs.wkt))

    if geom_type == "Point":
        area = None
        length = None
    elif geom_type == "LineString" or geom_type == "LinearRing" or geom_type == "MultiLineString":
        area = None

    return dict(type=geom_type, area=area, length=length, extent=extent)


def iput(resource, request) -> JSONType:
    request.resource_permission(PERM_DATA_WRITE)

    query = resource.feature_query()
    query.geom()

    feature = query_feature_or_not_found(query, resource.id, int(request.matchdict["fid"]))

    dsrlz_params = dict(
        geom_format=request.GET.get("geom_format", "wkt").lower(),
        dt_format=request.GET.get("dt_format", "obj"),
    )

    srs = request.GET.get("srs")

    if srs is not None:
        srs_from = SRS.filter_by(id=int(srs)).one()
        dsrlz_params["transformer"] = Transformer(srs_from.wkt, resource.srs.wkt)

    deserialize(feature, request.json_body, **dsrlz_params)
    if IWritableFeatureLayer.providedBy(resource):
        resource.feature_put(feature)

    return dict(id=feature.id)


<<<<<<< HEAD
def idelete(resource, request):
    request.resource_permission(PERM_DELETE)
=======
def idelete(resource, request) -> JSONType:
    request.resource_permission(PERM_DATA_WRITE)
>>>>>>> ff02e0a9

    fid = int(request.matchdict["fid"])
    resource.feature_delete(fid)


def apply_attr_filter(query, request, keynames):
    # Fields filters
    filter_ = []
    for param in request.GET.keys():
        if param.startswith("fld_"):
            fld_expr = re.sub("^fld_", "", param)
        elif param == "id" or param.startswith("id__"):
            fld_expr = param
        else:
            continue

        try:
            key, operator = fld_expr.rsplit("__", 1)
        except ValueError:
            key, operator = (fld_expr, "eq")

        if key != "id" and key not in keynames:
            raise ValidationError(message="Unknown field '%s'." % key)

        filter_.append((key, operator, request.GET[param]))

    if len(filter_) > 0:
        query.filter(*filter_)

    if "like" in request.GET and IFeatureQueryLike.providedBy(query):
        query.like(request.GET["like"])
    elif "ilike" in request.GET and IFeatureQueryIlike.providedBy(query):
        query.ilike(request.GET["ilike"])


def apply_intersect_filter(query, request, resource):
    # Filtering by extent
    if "intersects" in request.GET:
        wkt_intersects = request.GET["intersects"]
    # Workaround to pass huge geometry for intersection filter
    elif request.content_type == "application/json" and "intersects" in (
        json_body := request.json_body
    ):
        wkt_intersects = json_body["intersects"]
    else:
        wkt_intersects = None

    if wkt_intersects is not None:
        try:
            geom = Geometry.from_wkt(wkt_intersects, srid=resource.srs.id)
        except GeometryNotValid:
            raise ValidationError(_("Parameter 'intersects' geometry is not valid."))
        query.intersects(geom)


def cget(resource, request) -> JSONType:
    request.resource_permission(PERM_DATA_READ)

    geom_skip = request.GET.get("geom", "yes") == "no"
    srs = request.GET.get("srs")

    srlz_params = dict(
        geom_format=request.GET.get("geom_format", "wkt").lower(),
        dt_format=request.GET.get("dt_format", "obj"),
        label=request.GET.get("label", False),
        extensions=_extensions(request.GET.get("extensions"), resource),
    )

    keys = [fld.keyname for fld in resource.fields]
    query = resource.feature_query()

    # Paging
    limit = request.GET.get("limit")
    offset = request.GET.get("offset", 0)
    if limit is not None:
        query.limit(int(limit), int(offset))

    apply_attr_filter(query, request, keys)

    # Ordering
    order_by = request.GET.get("order_by")
    order_by_ = []
    if order_by is not None:
        for order_def in list(order_by.split(",")):
            order, colname = re.match(r"^(\-|\+|%2B)?(.*)$", order_def).groups()
            if colname is not None:
                order = ["asc", "desc"][order == "-"]
                order_by_.append([order, colname])

    if order_by_:
        query.order_by(*order_by_)

    apply_intersect_filter(query, request, resource)

    # Selected fields
    fields = request.GET.get("fields")
    if fields is not None:
        field_list = fields.split(",")
        fields = [key for key in keys if key in field_list]

    if fields:
        srlz_params["keys"] = fields
        query.fields(*fields)

    if not geom_skip:
        if srs is not None:
            query.srs(SRS.filter_by(id=int(srs)).one())
        query.geom()
        if srlz_params["geom_format"] == "wkt":
            query.geom_format("WKT")

    result = [serialize(feature, **srlz_params) for feature in query()]

    return result


def cpost(resource, request) -> JSONType:
    request.resource_permission(PERM_DATA_WRITE)

    dsrlz_params = dict(
        geom_format=request.GET.get("geom_format", "wkt").lower(),
        dt_format=request.GET.get("dt_format", "obj"),
    )

    srs = request.GET.get("srs")

    if srs is not None:
        srs_from = SRS.filter_by(id=int(srs)).one()
        dsrlz_params["transformer"] = Transformer(srs_from.wkt, resource.srs.wkt)

    feature = Feature(layer=resource)
    deserialize(feature, request.json_body, create=True, **dsrlz_params)

    return dict(id=feature.id)


def cpatch(resource, request) -> JSONType:
    request.resource_permission(PERM_DATA_WRITE)
    result = list()

    dsrlz_params = dict(
        geom_format=request.GET.get("geom_format", "wkt").lower(),
        dt_format=request.GET.get("dt_format", "obj"),
    )

    srs = request.GET.get("srs")

    if srs is not None:
        srs_from = SRS.filter_by(id=int(srs)).one()
        dsrlz_params["transformer"] = Transformer(srs_from.wkt, resource.srs.wkt)

    for fdata in request.json_body:
        if "id" not in fdata:
            # Create new feature
            feature = Feature(layer=resource)
            deserialize(feature, fdata, create=True, **dsrlz_params)
        else:
            # Update existing feature
            query = resource.feature_query()
            query.geom()
            query.filter_by(id=fdata["id"])
            query.limit(1)

            feature = None
            for f in query():
                feature = f

            deserialize(feature, fdata, **dsrlz_params)
            resource.feature_put(feature)

        result.append(dict(id=feature.id))

    return result


<<<<<<< HEAD
def cdelete(resource, request):
    request.resource_permission(PERM_DELETE)
=======
def cdelete(resource, request) -> JSONType:
    request.resource_permission(PERM_DATA_WRITE)
>>>>>>> ff02e0a9

    if len(request.body) > 0:
        result = []
        for fdata in request.json_body:
            if "id" in fdata:
                fid = fdata["id"]
                resource.feature_delete(fid)
                result.append(fid)
    else:
        resource.feature_delete_all()
        result = True

    return result


def count(resource, request) -> JSONType:
    request.resource_permission(PERM_DATA_READ)

    query = resource.feature_query()
    total_count = query().total_count

    return dict(total_count=total_count)


def feature_extent(resource, request) -> JSONType:
    request.resource_permission(PERM_DATA_READ)

    supported_ident = ["vector_layer", "postgis_layer"]
    if resource.identity not in supported_ident:
        raise ValidationError(
            "feature_layer.feature.extent can only be applied to vector and postgis layers"
        )

    keys = [fld.keyname for fld in resource.fields]
    query = resource.feature_query()

    apply_attr_filter(query, request, keys)
    apply_intersect_filter(query, request, resource)

    extent = query().extent
    return dict(extent=extent)


def setup_pyramid(comp, config):
    feature_layer_factory = ResourceFactory(context=IFeatureLayer)

    config.add_route(
        "feature_layer.feature.item",
        "/api/resource/{id}/feature/{fid}",
        factory=feature_layer_factory,
        types=dict(fid=FeatureID),
        get=iget,
        put=iput,
    ).delete(idelete, context=IWritableFeatureLayer)

    config.add_route(
        "feature_layer.feature.item_extent",
        "/api/resource/{id}/feature/{fid}/extent",
        factory=feature_layer_factory,
        types=dict(fid=FeatureID),
        get=item_extent,
    )

    config.add_route(
        "feature_layer.feature.geometry_info",
        "/api/resource/{id}/feature/{fid}/geometry_info",
        factory=feature_layer_factory,
        types=dict(fid=FeatureID),
        get=geometry_info,
    )

    config.add_route(
        "feature_layer.feature.collection",
        "/api/resource/{id}/feature/",
        factory=feature_layer_factory,
        get=cget,
    ).post(cpost, context=IWritableFeatureLayer).patch(
        cpatch, context=IWritableFeatureLayer
    ).delete(
        cdelete, context=IWritableFeatureLayer
    )

    config.add_route(
        "feature_layer.feature.count",
        "/api/resource/{id}/feature_count",
        factory=feature_layer_factory,
        get=count,
    )

    config.add_route(
        "feature_layer.feature.extent",
        "/api/resource/{id}/feature_extent",
        factory=feature_layer_factory,
        get=feature_extent,
    )

    from . import api_export, api_identify, api_mvt

    api_export.setup_pyramid(comp, config)
    api_identify.setup_pyramid(comp, config)
    api_mvt.setup_pyramid(comp, config)<|MERGE_RESOLUTION|>--- conflicted
+++ resolved
@@ -24,14 +24,9 @@
     IWritableFeatureLayer,
 )
 
-<<<<<<< HEAD
-PERM_READ = DataScope.read
-PERM_WRITE = DataScope.write
-PERM_DELETE = DataScope.delete
-=======
 PERM_DATA_READ = DataScope.read
 PERM_DATA_WRITE = DataScope.write
->>>>>>> ff02e0a9
+PERM_DATA_DELETE = DataScope.delete
 
 FeatureID = Annotated[int, Meta(description="Feature ID")]
 
@@ -48,236 +43,8 @@
     return result
 
 
-<<<<<<< HEAD
-def view_geojson(request):
-    request.GET["format"] = "GeoJSON"
-    request.GET["zipped"] = "false"
-
-    return export(request)
-
-
-def export(request):
-    request.resource_permission(PERM_READ)
-
-    srs = int(
-        request.GET.get("srs", request.context.srs.id)
-    )
-    srs = SRS.filter_by(id=srs).one()
-
-    fid = request.GET.get("fid")
-    fid = fid if fid != "" else None
-
-    format = request.GET.get("format")
-    encoding = request.GET.get("encoding")
-    zipped = request.GET.get("zipped", "true")
-    zipped = zipped.lower() == "true"
-
-    display_name = request.GET.get("display_name", "false")
-    display_name = display_name.lower() == "true"
-
-    fields = request.GET["fields"].split(",") if "fields" in request.GET else None
-    if fields is None:
-        fields = [fld.keyname for fld in request.context.fields]
-
-    if format is None:
-        raise ValidationError(
-            _("Output format is not provided.")
-        )
-
-    if format not in EXPORT_FORMAT_OGR:
-        raise ValidationError(
-            _("Format '%s' is not supported.") % (format,)
-        )
-
-    driver = EXPORT_FORMAT_OGR[format]
-
-    # dataset creation options (configurable by user)
-    dsco = list()
-    if driver.dsco_configurable is not None:
-        for option in driver.dsco_configurable:
-            option = option.split(":")[0]
-            if option in request.GET:
-                dsco.append("%s=%s" % (option, request.GET.get(option)))
-
-    # layer creation options
-    lco = list(driver.options or [])
-
-    if encoding is not None:
-        lco.append("ENCODING=%s" % encoding)
-
-    query = request.context.feature_query()
-    query.geom()
-
-    ogr_ds = _ogr_memory_ds()
-    ogr_layer = _ogr_layer_from_features(  # NOQA: 841
-        request.context, query(), ds=ogr_ds, fid=fid)
-
-    with tempfile.TemporaryDirectory() as tmp_dir:
-        filename = "%d.%s" % (
-            request.context.id,
-            driver.extension,
-        )
-
-        vtopts = (
-            [
-                "-f", driver.name,
-                "-t_srs", srs.wkt,
-            ]
-            + list(itertools.chain(*[("-lco", o) for o in lco]))
-            + list(itertools.chain(*[("-dsco", o) for o in dsco]))
-        )
-
-        # CPLES_SQLI == 7
-        flds = [
-            '"{}" as "{}"'.format(
-                fld.keyname.replace('"', r"\""),
-                getattr(fld, "display_name" if display_name else "keyname").replace(
-                    '"', r"\""
-                ),
-            )
-            for fld in request.context.fields
-            if fld.keyname in fields
-        ]
-        if fid is not None:
-            flds += ['FID as "{}"'.format(fid.replace('"', r'\"'))]
-        vtopts += ["-sql", 'select {} from ""'.format(", ".join(
-            flds if len(flds) > 0 else '*'))]
-
-        if driver.fid_support and fid is None:
-            vtopts.append('-preserve_fid')
-
-        gdal.VectorTranslate(
-            os.path.join(tmp_dir, filename), ogr_ds,
-            options=gdal.VectorTranslateOptions(options=vtopts)
-        )
-
-        if zipped or not driver.single_file:
-            content_type = "application/zip"
-            content_disposition = "attachment; filename=%s" % ("%s.zip" % (filename,))
-            with tempfile.NamedTemporaryFile(suffix=".zip") as tmp_file:
-                with zipfile.ZipFile(tmp_file, "w", zipfile.ZIP_DEFLATED) as zipf:
-                    for root, dirs, files in os.walk(tmp_dir):
-                        for file in files:
-                            path = os.path.join(root, file)
-                            zipf.write(path, os.path.basename(path))
-                response = FileResponse(
-                    tmp_file.name, content_type=content_type,
-                    request=request)
-                response.content_disposition = content_disposition
-                return response
-        else:
-            content_type = driver.mime or "application/octet-stream"
-            content_disposition = "attachment; filename=%s" % filename
-            response = FileResponse(
-                os.path.join(tmp_dir, filename), content_type=content_type,
-                request=request)
-            response.content_disposition = content_disposition
-            return response
-
-
-def mvt(request):
-    if not MVT_DRIVER_EXIST:
-        return HTTPNotFound(explanation='MVT GDAL driver not found')
-
-    z, x, y = zxy_from_request(request)
-
-    extent = int(request.GET.get('extent', 4096))
-    simplification = float(request.GET.get("simplification", extent / 512))
-
-    resids = map(
-        int,
-        filter(None, request.GET["resource"].split(",")),
-    )
-
-    # web mercator
-    merc = SRS.filter_by(id=3857).one()
-    minx, miny, maxx, maxy = merc.tile_extent((z, x, y))
-
-    # 5% padding by default
-    padding = float(request.GET.get("padding", 0.05))
-
-    bbox = (
-        minx - (maxx - minx) * padding,
-        miny - (maxy - miny) * padding,
-        maxx + (maxx - minx) * padding,
-        maxy + (maxy - miny) * padding,
-    )
-    bbox = Geometry.from_shape(box(*bbox), srid=merc.id)
-
-    options = [
-        "FORMAT=DIRECTORY",
-        "TILE_EXTENSION=pbf",
-        "MINZOOM=%d" % z,
-        "MAXZOOM=%d" % z,
-        "EXTENT=%d" % extent,
-        "COMPRESS=NO",
-    ]
-
-    ds = _ogr_ds("MVT", options)
-
-    vsibuf = ds.GetName()
-
-    for resid in resids:
-        try:
-            obj = Resource.filter_by(id=resid).one()
-        except NoResultFound:
-            raise ResourceNotFound(resid)
-
-        request.resource_permission(PERM_READ, obj)
-
-        query = obj.feature_query()
-        query.intersects(bbox)
-        query.geom()
-
-        if IFeatureQueryClipByBox.providedBy(query):
-            query.clip_by_box(bbox)
-
-        if IFeatureQuerySimplify.providedBy(query):
-            tolerance = ((obj.srs.maxx - obj.srs.minx) / (1 << z)) / extent
-            query.simplify(tolerance * simplification)
-
-        _ogr_layer_from_features(
-            obj, query(), name="ngw:%d" % obj.id, ds=ds)
-
-    # flush changes
-    ds = None
-
-    filepath = os.path.join(
-        "%s" % vsibuf, "%d" % z, "%d" % x, "%d.pbf" % y
-    )
-
-    try:
-        f = gdal.VSIFOpenL(filepath, "rb")
-
-        if f is not None:
-            # SEEK_END = 2
-            gdal.VSIFSeekL(f, 0, 2)
-            size = gdal.VSIFTellL(f)
-
-            # SEEK_SET = 0
-            gdal.VSIFSeekL(f, 0, 0)
-            content = gdal.VSIFReadL(1, size, f)
-            if isinstance(content, bytearray):
-                content = bytes(content)
-            gdal.VSIFCloseL(f)
-
-            return Response(
-                content,
-                content_type="application/vnd.mapbox-vector-tile",
-            )
-        else:
-            return HTTPNoContent()
-
-    finally:
-        gdal.Unlink(vsibuf)
-
-
-def deserialize(feat, data, geom_format='wkt', dt_format='obj', transformer=None):
-    if 'geom' in data:
-=======
 def deserialize(feat, data, geom_format="wkt", dt_format="obj", transformer=None, create=False):
     if "geom" in data:
->>>>>>> ff02e0a9
         try:
             if geom_format == "wkt":
                 feat.geom = Geometry.from_wkt(data["geom"])
@@ -534,13 +301,8 @@
     return dict(id=feature.id)
 
 
-<<<<<<< HEAD
-def idelete(resource, request):
-    request.resource_permission(PERM_DELETE)
-=======
 def idelete(resource, request) -> JSONType:
-    request.resource_permission(PERM_DATA_WRITE)
->>>>>>> ff02e0a9
+    request.resource_permission(PERM_DATA_DELETE)
 
     fid = int(request.matchdict["fid"])
     resource.feature_delete(fid)
@@ -716,13 +478,8 @@
     return result
 
 
-<<<<<<< HEAD
-def cdelete(resource, request):
-    request.resource_permission(PERM_DELETE)
-=======
 def cdelete(resource, request) -> JSONType:
-    request.resource_permission(PERM_DATA_WRITE)
->>>>>>> ff02e0a9
+    request.resource_permission(PERM_DATA_DELETE)
 
     if len(request.body) > 0:
         result = []
