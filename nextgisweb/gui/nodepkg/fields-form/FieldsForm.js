import { PropTypes } from "prop-types";
import { Fragment, useMemo, useEffect } from "react";
import { Form, Input, InputNumber } from "@nextgisweb/gui/antd";
import { Checkbox } from "./field/Checkbox";
import i18n from "@nextgisweb/pyramid/i18n!gui";

export function FieldsForm(props) {
<<<<<<< HEAD
    const {
        fields,
        initialValues,
        onChange,
        whenReady,
        form,
        ...formProps
    } = props;
=======
    const { fields, initialValues, onChange, whenReady, form, ...formProps } =
        props;
>>>>>>> 8f67efbe
    const form_ = Form.useForm(form)[0];

    const isValid = async () => {
        return form_.getFieldsError().every((e) => {
            return e.errors.length === 0;
        });
    };
    const onFieldsChange = (changedFields) => {
        const value = {};
        for (const c of changedFields) {
            value[c.name[0]] = c.value;
        }
        onChange({ isValid, value });
    };

    const formProps_ = {
        form: form_,
        initialValues,
        autoComplete: "off",
        labelCol: { span: 5 },
        labelAlign: "left",
        ...formProps,
    };

    if (onChange) {
        formProps_.onFieldsChange = onFieldsChange;
    }

    const includedFormItems = useMemo(
        () =>
            fields
                ? fields.filter((f) => {
                    const included = f.included;
                    if (included !== undefined) {
                        if (typeof included === "function") {
                            return included(f, initialValues);
                        }
                        return !!included;
                    }
                    return true;
                })
                : [],
        [fields]
    );

    useEffect(() => {
        if (whenReady) {
            whenReady();
        }
    }, []);

    return (
        <Form labelWrap colon={false} {...formProps_} className="fields-form">
            {includedFormItems.map((f) => (
                <Fragment key={f.name}>{FormItem({ ...f })}</Fragment>
            ))}
            {props.children}
        </Form>
    );
}

function FormItem(props) {
    const { required, requiredMessage, widget, ...formProps } = props;

    delete formProps.included;
    delete formProps.value;

    formProps.rules = formProps.rules || [];

    if (required) {
        formProps.rules.push({
            required: true,
            message: requiredMessage ?? i18n.gettext("This value is required"),
        });
    }

    const FormWidget = widget;
    if (typeof widget === "function") {
        return <FormWidget {...formProps}></FormWidget>;
    }
    if (widget === "checkbox") {
        return <Checkbox {...formProps}></Checkbox>;
    }

    return (
        <Form.Item {...formProps}>{getInputType(widget, formProps)}</Form.Item>
    );
}

function getInputType(widget, props) {
    if (typeof widget === "string") {
        widget = widget.toLowerCase();
        if (widget === "password") {
            return <Input.Password {...props} />;
        } else if (widget === "textarea") {
            return <Input.TextArea {...props} />;
        } else if (widget === "number") {
            return <InputNumber type="number" {...props} />;
        }
    }
    return <Input {...props} />;
}

const FieldPropTypes = PropTypes.shape({
    name: PropTypes.string.isRequired,
    label: PropTypes.string,
    widget: PropTypes.any,
    mode: PropTypes.string,
    included: PropTypes.bool,
    choices: PropTypes.arrayOf(
        PropTypes.shape({ name: PropTypes.string, value: PropTypes.any })
    ),
    disabled: PropTypes.bool,
});

FieldsForm.propTypes = {
    initialValues: PropTypes.object,
    whenReady: PropTypes.func,
    onChange: PropTypes.func,
    children: PropTypes.node,
    fields: PropTypes.arrayOf(FieldPropTypes),
    form: PropTypes.any,
};
FormItem.propTypes = {
    name: PropTypes.string,
    label: PropTypes.string,
    widget: PropTypes.string,
    widgetProps: PropTypes.object,
    disabled: PropTypes.bool,
    required: PropTypes.bool,
    choices: PropTypes.array,
    requiredMessage: PropTypes.string,
    included: PropTypes.oneOfType([PropTypes.func, PropTypes.bool]),
};<|MERGE_RESOLUTION|>--- conflicted
+++ resolved
@@ -5,7 +5,6 @@
 import i18n from "@nextgisweb/pyramid/i18n!gui";
 
 export function FieldsForm(props) {
-<<<<<<< HEAD
     const {
         fields,
         initialValues,
@@ -14,10 +13,6 @@
         form,
         ...formProps
     } = props;
-=======
-    const { fields, initialValues, onChange, whenReady, form, ...formProps } =
-        props;
->>>>>>> 8f67efbe
     const form_ = Form.useForm(form)[0];
 
     const isValid = async () => {
