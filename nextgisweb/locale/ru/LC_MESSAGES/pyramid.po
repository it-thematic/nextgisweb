--- conflicted
+++ resolved
@@ -309,15 +309,9 @@
 msgid "Measurement SRID"
 msgstr "Система координат для расчётов"
 
-<<<<<<< HEAD
-#: template/base.mako:29
-msgid "Your Web GIS at {site}"
-msgstr "Ваши карты онлайн на {site}"
-=======
 #: template/base.mako:30
 msgid "Your Web GIS at nextgis.com"
 msgstr "Ваши карты онлайн на nextgis.com"
->>>>>>> 42e0cdd8
 
 #: template/header.mako:73
 msgid "Resources"
