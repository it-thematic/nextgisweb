import "ol/ol.css"

/*

File "index.js" was extracted from OpenLayers build processs. Steps to update
the file:

$ git clone git@github.com:openlayers/openlayers.git ol-tmp
$ cd ol-tmp
$ git checkout v6.10.0
$ npm i && npm build-index
$ sed -E 's/= ([\$_]ol.+);/= \1 || {};/g' build/index.js > \
    /path/to/nextgisweb/nextgisweb/jsrealm/nodepkg/external/contrib/ol/index.js

*/
<<<<<<< HEAD
=======

>>>>>>> 5cfc145e
import ol from "./index.js";

export default ol;<|MERGE_RESOLUTION|>--- conflicted
+++ resolved
@@ -13,10 +13,7 @@
     /path/to/nextgisweb/nextgisweb/jsrealm/nodepkg/external/contrib/ol/index.js
 
 */
-<<<<<<< HEAD
-=======
 
->>>>>>> 5cfc145e
 import ol from "./index.js";
 
 export default ol;