const config = require("@nextgisweb/jsrealm/config.cjs");

const path = require("path");

const { CleanWebpackPlugin } = require("clean-webpack-plugin");
const CopyPlugin = require("copy-webpack-plugin");
const UglifyJS = require("uglify-js");
const UglifyCSS = require("uglifycss");
const { debug } = require("../jsrealm/config.cjs");

function minify(content, path) {
    if (debug) return content;
    if (/\.min\./.test(path)) {
        // Do nothing with already minified files!
    } else if (/\.(js)$/.test(path)) {
        const result = UglifyJS.minify(content.toString(), {
            compress: false,
        });
        return result.code;
    } else if (/\.(css)$/.test(path)) {
        const result = UglifyCSS.processString(content.toString());
        return result;
    }
    return content;
}

const copyPatterns = [];

function addPackage(name, options) {
    const root = path.resolve(`./node_modules/${name}`);

    options = options || {};
    options.context = root + (options.context ? `/${options.context}` : "");
    options.from = options.from || "./";
    options.to = name + (options.to ? `/${options.to}` : "");
    options.info = options.info || { minimized: true };

    if (options.transform === null) {
        options.transform = content => content;
    }
    options.transform =
        options.transform !== undefined ? options.transform : minify;

    copyPatterns.push(options);
}

for (const pkg of ["dojo", "dijit", "dojox"]) {
    addPackage(pkg, {
        globOptions: {
            ignore: [
                "**/tests/**",
                "**/testsDOH/**",
                "**/demos/**",
                "**/dojox/mobile/**",
                "**/themes/(nihilo|soria|tundra|iphone)/**",
            ],
        },
    });
}

addPackage("xstyle", {
    globOptions: {
        ignore: ["**/test/**"],
    },
});

addPackage("put-selector", {
    from: "put.js",
});

addPackage("dgrid", {
    globOptions: {
        ignore: ["**/test/**", "**/demos/**", "**/doc/**"],
    },
});

addPackage("cbtree", {
    globOptions: {
        ignore: [
            "**/cbtree/node_modules/**",
            "**/themes/(nihilo|soria|tundra|iphone)/**",
            "**/demos/**",
            "**/store/server/**",
        ],
    },
});

addPackage("handlebars", {
    from: "dist/handlebars.min.js",
    to: "handlebars.js",
});

addPackage("jed", {
    globOptions: {
        ignore: ["**/test/**"],
    },
});

addPackage("proj4", {
    from: "dist/proj4.js",
    transform: null,
});

addPackage("codemirror");

addPackage("jquery", {
    from: "dist/jquery.min.js",
    to: "jquery/jquery-3.2.1.min.js",
});

addPackage("@nextgisweb/external", {
    from: "contrib/jquery",
    to: "../../jquery",
});

module.exports = {
    mode: config.debug ? "development" : "production",
    devtool: false,
    entry: {},
    output: {
        path: path.resolve(config.distPath + "/external"),
    },
    plugins: [
        new CleanWebpackPlugin(),
<<<<<<< HEAD
        new CopyPlugin({patterns: copyPatterns}),
=======
        new CopyPlugin({ patterns: copyPatterns }),
>>>>>>> 5cfc145e
        ...config.compressionPlugins,
    ],
};<|MERGE_RESOLUTION|>--- conflicted
+++ resolved
@@ -122,11 +122,7 @@
     },
     plugins: [
         new CleanWebpackPlugin(),
-<<<<<<< HEAD
-        new CopyPlugin({patterns: copyPatterns}),
-=======
         new CopyPlugin({ patterns: copyPatterns }),
->>>>>>> 5cfc145e
         ...config.compressionPlugins,
     ],
 };