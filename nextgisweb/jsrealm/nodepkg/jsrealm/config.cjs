--- conflicted
+++ resolved
@@ -3,10 +3,7 @@
 const zlib = require("zlib");
 
 const CompressionPlugin = require("compression-webpack-plugin");
-<<<<<<< HEAD
-=======
 const { BundleAnalyzerPlugin } = require("webpack-bundle-analyzer");
->>>>>>> 5cfc145e
 
 const env = process.env;
 const configRoot = env.npm_package_config_nextgisweb_jsrealm_root;
@@ -20,66 +17,10 @@
             fs.readFileSync(`${wsPath}/package.json`)
         );
         const packageName = packageJson.name;
-        yield {name: packageName, path: wsPath, json: packageJson};
+        yield { name: packageName, path: wsPath, json: packageJson };
     }
 }
 
-const rootPath = path.resolve(configRoot);
-const distPath = path.resolve(configRoot + "/dist");
-const debug = env.npm_package_config_nextgisweb_core_debug == "true";
-const locales = env.npm_package_config_nextgisweb_core_locale_available.split(/\s*,\s*/)
-
-const compressRegExp = /\.(js|css|html|json|svg)$/i;
-const compressionPlugins = [];
-
-if (!debug || env.npm_package_config_nextgisweb_pyramid_compression === 'true') {
-    for (const algo of JSON.parse(env.npm_package_config_nextgisweb_pyramid_compression_algorithms)) {
-        if (algo == 'gzip') {
-            compressionPlugins.push(new CompressionPlugin({
-                test: compressRegExp,
-                algorithm: "gzip",
-                // Use ".gzip" suffix instead of ".gz" to match the precompressed
-                // file name with HTTP encoding name.
-                filename: "[path][base].gzip",
-                threshold: 256,
-                minRatio: 0.9,
-                // Use minimum compression level in development mode and
-                // maximum in production mode.
-                compressionOptions: {level: debug ? 1 : 9},
-            }))
-        } else if (algo == 'br') {
-            compressionPlugins.push(new CompressionPlugin({
-                test: compressRegExp,
-                algorithm: "brotliCompress",
-                filename: "[path][base].br",
-                threshold: 256,
-                minRatio: 0.9,
-                // Use minimum compression level in development mode and
-                // maximum in production mode.
-                compressionOptions: {
-                    params: {
-                        [zlib.constants.BROTLI_PARAM_QUALITY]: debug ? 1 : 11,
-                    }
-                },
-            }))
-        } else {
-            throw "Unknown compression algorithm: " + algo;
-        }
-    }
-}
-
-<<<<<<< HEAD
-const bundleAnalyzerPlugins = [];
-if (!debug || env.npm_package_config_nextgisweb_jsrealm_bundle_analyzer === 'true') {
-    const BundleAnalyzerPlugin = require("webpack-bundle-analyzer").BundleAnalyzerPlugin;
-    bundleAnalyzerPlugins.push(
-        new BundleAnalyzerPlugin({analyzerMode: "static"})
-    );
-}
-
-// const bundleAnalyzerPlugins = (!debug || env.npm_package_config_nextgisweb_jsrealm_bundle_analyzer === 'true') ?
-//     [new require("webpack-bundle-analyzer").BundleAnalyzerPlugin({ analyzerMode: "static" })] : [];
-=======
 const rootPath = path.resolve(configRoot);
 const distPath = path.resolve(configRoot + "/dist");
 const debug = env.npm_package_config_nextgisweb_core_debug == "true";
@@ -124,7 +65,6 @@
 
 const bundleAnalyzerPlugins = (!debug || env.npm_package_config_nextgisweb_jsrealm_bundle_analyzer === 'true') ?
     [new BundleAnalyzerPlugin({ analyzerMode: "static" })] : [];
->>>>>>> 5cfc145e
 
 module.exports = {
     debug,
