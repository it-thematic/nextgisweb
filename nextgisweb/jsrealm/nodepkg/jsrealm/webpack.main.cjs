const config = require("@nextgisweb/jsrealm/config.cjs");

const path = require("path");
const fs = require("fs");
const os = require("os");
const glob = require("glob");
const doctrine = require("doctrine");

const WebpackAssetsManifest = require("webpack-assets-manifest");
const CopyPlugin = require("copy-webpack-plugin");

const { CleanWebpackPlugin } = require("clean-webpack-plugin");

function scanForEntrypoints(pkg) {
    const result = [];
    for (const candidate of glob.sync("**/*.{js,ts}", {
        cwd: pkg.path,
        ignore: ["node_modules/**", "contrib/**"],
    })) {
        const content = fs.readFileSync(pkg.path + "/" + candidate, {
            encoding: "utf-8",
        });

        const jsdoc = /\/\*\*.*(?:\*\/$|$(?:\s*\*\s?.*$)*\s*\*\/)/m.exec(
            content
        );
        if (jsdoc !== null) {
            const payload = doctrine.parse(jsdoc[0], {
                unwrap: true,
                tags: ["entrypoint"],
            });
            for (const { title } of payload.tags) {
                if (title == "entrypoint") {
                    // console.log(`@entrypoint tag was found in "${pkg.name}/${candidate}"`);
                    result.push(candidate);
                    break;
                }
            }
        }
    }
    return result;
}

const entrypointList = {};
const entrypointRules = [];

for (const pkg of config.packages()) {
    const entrypoints =
        (pkg.json.nextgisweb || {}).entrypoints || scanForEntrypoints(pkg);
    for (const ep of entrypoints) {
        const epName =
            pkg.name + "/" + ep.replace(/(?:\/index)?\.(js|ts)$/, "");
        const fullname = require.resolve(pkg.name + "/" + ep);

        // Library name is required to get relative paths work.
        entrypointList[epName] = {
            import: fullname,
            library: { type: "amd", name: epName },
        };

        // This rule injects the following construction into each entrypoint
        // module at webpack compilation time:
        //
        //     import '@nextgisweb/jsrealm/with-chunks!some-entrypoint-name';
        //
        // The import is handled by AMD require loader and loads all chunks
        // required by the entrypoint.

        let addCode = `import '@nextgisweb/jsrealm/with-chunks!${epName}';`;
        if (config.debug) {
            // To debug the process of loading entrypoints uncomment the
            // following lines:
            // const m = `Webpack entrypoint '${epName}' is being executed...`
            // addCode += `\nconsole.debug("${m}");`;
        }
        entrypointRules.push({
            test: fullname,
            exclude: /node_modules/,
            use: {
                loader: "imports-loader",
                options: {additionalCode: addCode},
            },
        });
    }
}

function scanLocales(moduleName) {
    const result = {};
    const pat = path.join(require.resolve(moduleName), "..", "locale", "*.js");
    for (const filename of glob.sync(pat)) {
        const m = filename.match(/\/([a-z]{2}(?:[\-_][a-z]{2})?)\.js$/i);
        if (m) {
            const original = m[1];
            const key = original.replace('_', '-').toLowerCase();
            result[key] = {key, original, filename};
<<<<<<< HEAD
        }
        ;
    }
    ;
    return result;
}

const DEFAULT_COUNTRY_FOR_LANGUAGE = {en: "us", cs: "cz"};
=======
        };
    };
    return result;
}

const DEFAULT_COUNTRY_FOR_LANGUAGE = { en: "us", cs: "cz" };
>>>>>>> 5cfc145e

function lookupLocale(key, map) {
    const m = key.match(/^(\w+)-(\w+)$/);
    const [lang, cnt] = m ? [m[1], m[2]] : [key, undefined];

    const test = [];

    if (cnt) {
        test.push(`${lang}-${cnt}`);
    } else {
        const cfl = DEFAULT_COUNTRY_FOR_LANGUAGE[lang];
        test.push(cfl ? `${lang}-${cfl}` : `${lang}-${lang}`);
<<<<<<< HEAD
    }
    ;
=======
    };
>>>>>>> 5cfc145e

    test.push(lang);

    for (const c of test) {
        const m = map[c];
<<<<<<< HEAD
        if (m) {
            return m;
        }
=======
        if (m) { return m; }
>>>>>>> 5cfc145e
    }

    if (key != 'en') {
        return lookupLocale('en', map);
<<<<<<< HEAD
    }
    ;
=======
    };
>>>>>>> 5cfc145e

    throw "Locale 'en' not found!";
}

const antdLocales = scanLocales("antd");
const dayjsLocales = scanLocales("dayjs");

const localeOutDir = path.resolve(
    require.resolve("@nextgisweb/jsrealm/locale-loader"),
    "..", "locale");

for (const lang of config.locales) {
    const entrypoint = `@nextgisweb/jsrealm/locale/${lang}`;
    const antd = lookupLocale(lang, antdLocales);
    const dayjs = lookupLocale(lang, dayjsLocales);

    const code = (
        `import '@nextgisweb/jsrealm/with-chunks!${entrypoint}';\n` +
        `\n` +
        `import antdLocale from '${antd.filename}';\n` +
        `export const antd = antdLocale.default;\n` +
<<<<<<< HEAD
        `\n` +
=======
        `\n`+
>>>>>>> 5cfc145e
        `import dayjs from '@nextgisweb/gui/dayjs';\n` +
        `\n` +
        `import '${dayjs.filename}';\n` +
        `dayjs.locale('${dayjs.original}');\n`
    );

    const jsFile = path.join(localeOutDir, lang + '.js');
    fs.writeFileSync(jsFile, code);
    entrypointList[entrypoint] = {
        import: jsFile,
<<<<<<< HEAD
        library: {type: "amd", name: entrypoint},
=======
        library: { type: "amd", name: entrypoint },
>>>>>>> 5cfc145e
    };
}

module.exports = {
    mode: config.debug ? "development" : "production",
    devtool: config.debug ? "source-map" : false,
    entry: entrypointList,
    module: {
        rules: entrypointRules.concat([
            {
                test: /\.(m?js|ts?)$/,
                // In development mode exclude everything in node_modules for
                // better performance. In production mode exclude only specific
                // packages for better browser compatibility.
                exclude: config.debug ? /node_modules/ : [
                    /node_modules\/core-js/,
                    /node_modules\/react/,
                    /node_modules\/react-dom/,
                ],
<<<<<<< HEAD
                resolve: {fullySpecified: false},
=======
                resolve: { fullySpecified: false },
>>>>>>> 5cfc145e
                use: {
                    loader: "babel-loader",
                    options: {
                        sourceType: "unambiguous",
                        presets: [
                            ["@babel/preset-typescript", {}],
                            [
                                "@babel/preset-react",
                                {
                                    "runtime": "automatic",
                                },
                            ],
                            [
                                "@babel/preset-env",
                                {
                                    // debug: config.debug,
                                    corejs: {version: 3},
                                    useBuiltIns: "usage",
                                    targets: config.targets,
                                },
                            ],
                        ],
                        plugins: ["@babel/plugin-transform-runtime"],
                    },
                },
            },
            {
                test: /\.css$/i,
                use: ["style-loader", "css-loader"],
            },
            {
                test: /\.less$/i,
                use: ["style-loader", "css-loader", "less-loader"],
            }
        ]),
    },
    plugins: [
        new WebpackAssetsManifest({ entrypoints: true }),
        new CopyPlugin({
            // Copy with-chunks!some-entrypoint-name loader directly to the dist
            // directly. It is written in ES5-compatible way as AMD module and
            // mustn't be processed by webpack runtime loader.
            patterns: [
                {
                    from: require.resolve("./with-chunks.js"),
                    to: "@nextgisweb/jsrealm/",
                },
            ],
        }),
        new CleanWebpackPlugin(),
        ...config.compressionPlugins,
        ...config.bundleAnalyzerPlugins,
    ],
    output: {
        path: path.resolve(config.rootPath, "dist/main"),
        filename: (pathData) =>
            pathData.chunk.name !== undefined ? "[name].js" : "chunk/[name].js",
        chunkFilename: "chunk/[id].js",
    },
    externals: [
        function ({ request }, callback) {
            // Use AMD loader for with-chunks!some-entrypoint-name imports.
            if (request.startsWith("@nextgisweb/jsrealm/with-chunks!")) {
                return callback(null, `amd ${request}`);
            }

            // Use AMD loader for all entrypoints.
            const requestModule = request.replace(/!.*$/, "");
            if (entrypointList[requestModule] !== undefined) {
                return callback(null, `amd ${request}`);
            }

            // Use AMD loader for extrenal dependecies.
            for (const ext of config.externals) {
                if (request.startsWith(ext + "/")) {
                    return callback(null, `amd ${request}`);
                }
            }
            callback();
        },
    ],
    optimization: {
        runtimeChunk: {name: "chunk/runtime"},
        splitChunks: {
            // Generate as many chunks as possible
            chunks: "all",
            minSize: 0,
        },
    },
    watchOptions: {
        poll: os.release().match(/-WSL.?$/) ? 1000 : false,
        ignored: "**/node_modules",
    },
};<|MERGE_RESOLUTION|>--- conflicted
+++ resolved
@@ -78,7 +78,7 @@
             exclude: /node_modules/,
             use: {
                 loader: "imports-loader",
-                options: {additionalCode: addCode},
+                options: { additionalCode: addCode },
             },
         });
     }
@@ -93,23 +93,12 @@
             const original = m[1];
             const key = original.replace('_', '-').toLowerCase();
             result[key] = {key, original, filename};
-<<<<<<< HEAD
-        }
-        ;
-    }
-    ;
+        };
+    };
     return result;
 }
 
-const DEFAULT_COUNTRY_FOR_LANGUAGE = {en: "us", cs: "cz"};
-=======
-        };
-    };
-    return result;
-}
-
 const DEFAULT_COUNTRY_FOR_LANGUAGE = { en: "us", cs: "cz" };
->>>>>>> 5cfc145e
 
 function lookupLocale(key, map) {
     const m = key.match(/^(\w+)-(\w+)$/);
@@ -122,34 +111,18 @@
     } else {
         const cfl = DEFAULT_COUNTRY_FOR_LANGUAGE[lang];
         test.push(cfl ? `${lang}-${cfl}` : `${lang}-${lang}`);
-<<<<<<< HEAD
-    }
-    ;
-=======
-    };
->>>>>>> 5cfc145e
+    };
 
     test.push(lang);
 
     for (const c of test) {
         const m = map[c];
-<<<<<<< HEAD
-        if (m) {
-            return m;
-        }
-=======
         if (m) { return m; }
->>>>>>> 5cfc145e
     }
 
     if (key != 'en') {
         return lookupLocale('en', map);
-<<<<<<< HEAD
-    }
-    ;
-=======
-    };
->>>>>>> 5cfc145e
+    };
 
     throw "Locale 'en' not found!";
 }
@@ -171,11 +144,7 @@
         `\n` +
         `import antdLocale from '${antd.filename}';\n` +
         `export const antd = antdLocale.default;\n` +
-<<<<<<< HEAD
-        `\n` +
-=======
         `\n`+
->>>>>>> 5cfc145e
         `import dayjs from '@nextgisweb/gui/dayjs';\n` +
         `\n` +
         `import '${dayjs.filename}';\n` +
@@ -186,11 +155,7 @@
     fs.writeFileSync(jsFile, code);
     entrypointList[entrypoint] = {
         import: jsFile,
-<<<<<<< HEAD
-        library: {type: "amd", name: entrypoint},
-=======
         library: { type: "amd", name: entrypoint },
->>>>>>> 5cfc145e
     };
 }
 
@@ -210,11 +175,7 @@
                     /node_modules\/react/,
                     /node_modules\/react-dom/,
                 ],
-<<<<<<< HEAD
-                resolve: {fullySpecified: false},
-=======
                 resolve: { fullySpecified: false },
->>>>>>> 5cfc145e
                 use: {
                     loader: "babel-loader",
                     options: {
@@ -231,7 +192,7 @@
                                 "@babel/preset-env",
                                 {
                                     // debug: config.debug,
-                                    corejs: {version: 3},
+                                    corejs: { version: 3 },
                                     useBuiltIns: "usage",
                                     targets: config.targets,
                                 },
@@ -297,7 +258,7 @@
         },
     ],
     optimization: {
-        runtimeChunk: {name: "chunk/runtime"},
+        runtimeChunk: { name: "chunk/runtime" },
         splitChunks: {
             // Generate as many chunks as possible
             chunks: "all",
