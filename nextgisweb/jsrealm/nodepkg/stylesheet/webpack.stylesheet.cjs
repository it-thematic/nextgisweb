--- conflicted
+++ resolved
@@ -29,7 +29,7 @@
                 use: [
                     {
                         loader: MiniCssExtractPlugin.loader,
-                        options: {publicPath: "./"},
+                        options: { publicPath: "./" },
                     },
                     "css-loader",
                     {
@@ -64,13 +64,7 @@
                 minimizerOptions: {
                     preset: [
                         "default",
-<<<<<<< HEAD
-                        {
-                            discardComments: {removeAll: true},
-                        },
-=======
                         { discardComments: { removeAll: true } },
->>>>>>> ff02e0a9
                     ],
                 },
             }),
