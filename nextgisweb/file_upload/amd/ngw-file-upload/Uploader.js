define([
    "dojo/_base/declare",
    "dojo/Deferred",
    "dojo/dom-class",
    "dijit/_WidgetBase",
    "dijit/_TemplatedMixin",
    "dijit/_WidgetsInTemplateMixin",
    "@nextgisweb/pyramid/api",
    "@nextgisweb/pyramid/settings!",
    "@nextgisweb/pyramid/i18n!",
    "ngw-pyramid/ErrorDialog/ErrorDialog",
    "dojo/text!./template/Uploader.hbs",
    "./FileUploader",
    //
    "xstyle/css!./resource/Uploader.css",
], function (
    declare,
    Deferred,
    domClass,
    _WidgetBase,
    _TemplatedMixin,
    _WidgetsInTemplateMixin,
    api,
    settings,
    i18n,
    ErrorDialog,
    template,
    Uploader
) {
    function readableFileSize(size) {
        var units = ["B", "KB", "MB", "GB", "TB", "PB", "EB", "ZB", "YB"];
        var i = 0;
        while (size >= 1024) {
            size /= 1024;
            ++i;
        }
        return size.toFixed(1) + " " + units[i];
    }

    return declare([_WidgetBase, _TemplatedMixin, _WidgetsInTemplateMixin], {
        templateString: i18n.renderTemplate(template),

        showProgressInDocTitle: true,
        uploaderLinkText: "",
        uploaderHelpText: "",
        stateClasses: ["uploader--start", "uploader--progress", "uploader--complete", "uploader--error"],

        constructor: function () {
            this.upload_promise = undefined;
            this.docTitle = document.title;
            this._accept = '';
        },
        postCreate: function () {
            this.uploaderWidget = new Uploader({
                label: i18n.gettext("Select"),
                multiple: false,
                uploadOnSelect: true,
                url: api.routeURL('file_upload.collection'),
                name: "file"
            }).placeAt(this.fileUploader);

            // Keep accept on reset
            this.connect(this.uploaderWidget, '_createInput', this._setAccept);

            var widget = this;
            this.uploaderWidget.on("begin", function () { widget.uploadBegin(); });
            this.uploaderWidget.on("progress", function (evt) { widget.uploadProgress(evt); });
<<<<<<< HEAD
            this.uploaderWidget.on("complete", function (data) {
                widget.uploadComplete(data);
            });
=======
            this.uploaderWidget.on("complete", function (data) { widget.uploadComplete(data); });
>>>>>>> 5cfc145e
            this.uploaderWidget.on("error", this.uploadError.bind(this));

            widget.dndInit();
        },

        startup: function () {
            this.inherited(arguments);
            this.uploaderWidget.startup();
        },

        dndInit: function(){
            var dropTarget = this.dropTarget;

            this.uploaderWidget.addDropTarget(dropTarget);
            if (this.uploaderLinkText.length) this.fileLink.innerHTML = this.uploaderLinkText;
            if (this.uploaderHelpText.length) this.fileHelp.innerHTML = this.uploaderHelpText;
            this.maxSize.innerHTML = readableFileSize(settings.max_size) + " " + i18n.gettext("max");

            function dragOver(){
                domClass.add(dropTarget, "uploader__dropzone--active");
            }

            function dragLeave(){
                domClass.remove(dropTarget, "uploader__dropzone--active");
            }

            dropTarget.ondragover = dragOver;
            dropTarget.ondragleave = dragLeave;
            dropTarget.ondrop = dragLeave;
        },

        setAccept: function (accept) {
            this._accept = accept;
            this._setAccept();
        },

        _setAccept: function () {
            this.uploaderWidget.inputNode.accept = this._accept;
        },

        uploadBegin: function () {
            this.upload_promise = new Deferred();
            this.uploading = true;
            this.data = undefined;
            this.fileInfo.innerHTML = i18n.gettext("Uploading...");

            domClass.remove(this.focusNode, this.stateClasses);
            domClass.add(this.focusNode, "uploader--progress");
        },

        uploadProgress: function (evt) {
            if (evt.type === "progress") {
                this.fileInfo.innerHTML = evt.percent + i18n.gettext(" uploaded...");

                if (this.showProgressInDocTitle) {
                    document.title = evt.percent + " | " + this.docTitle;
                }
            }
        },

        uploadComplete: function (data) {
            this.upload_promise.resolve(data);
            this.uploading = false;

            // As this widget is used to upload individual
            // files, extract first element from the list
            this.data = data.upload_meta[0];
            this.fileInfo.innerHTML = this.data.name + " (" + readableFileSize(this.data.size) + ")";

            // Change text for choosing file
            domClass.remove(this.focusNode, this.stateClasses);
            domClass.add(this.focusNode, "uploader--complete");

            this.emit("complete");
        },

        uploadError: function (error) {
            this.upload_promise.reject(error);
            this.uploading = false;
            this.data = undefined;
            this.fileInfo.innerHTML = i18n.gettext("Could not load file!");

            domClass.remove(this.focusNode, this.stateClasses);
            domClass.add(this.focusNode, "uploader--error");

            // ErrorDialog have wrong behaviour with Error instances
            if (error instanceof Error) {
                error = Object.assign({}, error);
            }
            new ErrorDialog(error).show()
        },

        uploadReset: function() {
          this.uploading = false;
          this.data = undefined;
          this.fileInfo.innerHTML = "";
          domClass.remove(this.focusNode, this.stateClasses);
          domClass.add(this.focusNode, "uploader--start");
        },

        _getValueAttr: function () {
            var result;

            if (this.upload_promise === undefined || this.upload_promise.isResolved()) {
                result = this.data;
            } else {
                result = this.upload_promise;
            }

            return result;
        }
    });
});<|MERGE_RESOLUTION|>--- conflicted
+++ resolved
@@ -65,13 +65,7 @@
             var widget = this;
             this.uploaderWidget.on("begin", function () { widget.uploadBegin(); });
             this.uploaderWidget.on("progress", function (evt) { widget.uploadProgress(evt); });
-<<<<<<< HEAD
-            this.uploaderWidget.on("complete", function (data) {
-                widget.uploadComplete(data);
-            });
-=======
             this.uploaderWidget.on("complete", function (data) { widget.uploadComplete(data); });
->>>>>>> 5cfc145e
             this.uploaderWidget.on("error", this.uploadError.bind(this));
 
             widget.dndInit();
