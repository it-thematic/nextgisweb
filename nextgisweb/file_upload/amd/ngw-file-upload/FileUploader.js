--- conflicted
+++ resolved
@@ -477,21 +477,12 @@
 					},
 
 					onError: function (error) {
-<<<<<<< HEAD
-                        var response = error.originalResponse;
-                        if (response.getHeader('Content-Type') === 'application/json') {
-                            error = JSON.parse(response.getBody());
-                        }
-                        this.__deferred.reject(error);
-                    },
-=======
 						var response = error.originalResponse;
 						if (response.getHeader('Content-Type') === 'application/json') {
 							error = JSON.parse(response.getBody());
 						}
 						this.__deferred.reject(error);
 					},
->>>>>>> 5cfc145e
 	
 					onSuccess: function () {
 						xhr.get(uploaders[this.__number].url, {handleAs: 'json'}).then(
