--- conflicted
+++ resolved
@@ -3,11 +3,11 @@
 import uuid
 from datetime import datetime, timedelta
 
-from . import command  # NOQA
-from ..component import Component
 from ..lib.config import Option
 from ..lib.config.otype import SizeInBytes
 from ..lib.logging import logger
+from ..component import Component
+from . import command  # NOQA
 
 __all__ = ["FileUploadComponent", ]
 
@@ -123,15 +123,8 @@
 
     option_annotations = (
         Option('path', default=None),
-<<<<<<< HEAD
-        Option('max_size', SizeInBytes, default=8 * 2 ** 30),
-        Option('tus.enabled', bool, default=True),
-        Option('tus.chunk_size.default', SizeInBytes, default=16 * 2 ** 20),
-        Option('tus.chunk_size.minimum', SizeInBytes, default=1 * 2 ** 20),
-=======
         Option('max_size', SizeInBytes, default=8 * 2**30),
         Option('tus.enabled', bool, default=True),
         Option('tus.chunk_size.default', SizeInBytes, default=16 * 2**20),
         Option('tus.chunk_size.minimum', SizeInBytes, default=1 * 2**20),
->>>>>>> 5cfc145e
     )