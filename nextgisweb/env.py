# -*- coding: utf-8 -*-
<<<<<<< HEAD
import sqlalchemy as sa
=======
import re
>>>>>>> 4eb2fb1f

from .component import Component, load_all


class Env(object):

    def __init__(self, cfg):
        cs = dict(cfg.items('core') if cfg.has_section('core') else ())

        packages_ign = re.split(r'[,\s]+', cs.get('packages.ignore', ''))
        components_ign = re.split(r'[,\s]+', cs.get('components.ignore', ''))

        load_all(
            packages_ignore=packages_ign,
            components_ignore=components_ign
        )

        self._components = dict()

        for comp_class in Component.registry:
            identity = comp_class.identity
            
            if identity not in components_ign:
                settings = dict(
                    cfg.items(identity)
                    if cfg.has_section(identity)
                    else ())

                instance = comp_class(env=self, settings=settings)
                self._components[comp_class.identity] = instance

                assert not hasattr(self, identity), "Attribute name %s already used" % identity
                setattr(self, identity, instance)

    def chain(self, method):
        seq = ['core', ]

        def traverse(components):
            for c in components:
                if not c.identity in traverse.seq:
                    if hasattr(getattr(c, method), '_require'):
                        traverse([self._components[i] for i in getattr(c, method)._require])
                    traverse.seq.append(c.identity)

        traverse.seq = seq
        traverse(self._components.itervalues())

        return [self._components[i] for i in traverse.seq]

    def initialize(self):
        seq = list(self.chain('initialize'))

        for c in seq:
            c.initialize()

            if hasattr(c, 'metadata'):
                c.metadata.bind = self.core.engine

    def metadata(self):
        """ Возвращает объект sa.MetaData объединяющий метаданные всех
        компонентов из этого окружения """

        metadata = sa.MetaData()

        for comp in self.chain('initialize'):
            if hasattr(comp, 'metadata'):
                for key, tab in comp.metadata.tables.iteritems():
                    tab.tometadata(metadata)

        return metadata<|MERGE_RESOLUTION|>--- conflicted
+++ resolved
@@ -1,12 +1,8 @@
 # -*- coding: utf-8 -*-
-<<<<<<< HEAD
 import sqlalchemy as sa
-=======
 import re
->>>>>>> 4eb2fb1f
 
 from .component import Component, load_all
-
 
 class Env(object):
 
