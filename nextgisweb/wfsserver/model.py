--- conflicted
+++ resolved
@@ -1,6 +1,5 @@
 import re
 
-from .util import _
 from .. import db
 from ..core.exception import ValidationError
 from ..models import declarative_base
@@ -10,6 +9,8 @@
     Serializer,
     SerializedProperty as SP,
     ResourceGroup)
+
+from .util import _
 
 Base = declarative_base(dependencies=('resource', 'feature_layer'))
 
@@ -48,11 +49,7 @@
     resource = db.relationship(
         Resource, foreign_keys=resource_id,
         backref=db.backref('_wfsserver_layers', cascade='all',
-<<<<<<< HEAD
-                           cascade_backrefs=False))
-=======
         cascade_backrefs=False))
->>>>>>> 5cfc145e
 
     def to_dict(self):
         return dict(
