import re
import json
from io import BytesIO
from datetime import datetime
from collections import OrderedDict

import PIL
import requests
from zope.interface import implementer
from lxml import etree
from owslib.wms import WebMapService
from owslib.map.common import WMSCapabilitiesReader
from pyramid.url import urlencode
<<<<<<< HEAD
from six import ensure_str
=======
from requests.exceptions import RequestException
>>>>>>> ed8a52bc

from .. import db
from ..core.exception import ExternalServiceError, ValidationError
from ..env import env
from ..models import declarative_base
from ..resource import (
    Resource,
    ConnectionScope,
    DataStructureScope,
    DataScope,
    Serializer,
    SerializedProperty as SP,
    SerializedRelationship as SR,
    SerializedResourceRelationship as SRR,
    ResourceGroup)
from ..layer import SpatialLayerMixin, IBboxLayer
from ..render import (
    IRenderableStyle,
    IExtentRenderRequest,
    ITileRenderRequest)

from .util import _

Base = declarative_base(dependencies=('resource', ))

WMS_VERSIONS = ('1.1.1', '1.3.0')

url_pattern = re.compile(r'^(https?:\/\/)([a-zа-яё0-9\-._~%]+|\[[a-zа-яё0-9\-._~%!$&\'()*+,;=:]+\])+(:[0-9]+)?(\/[a-zа-яё0-9\-._~%!$&\'()*+,;=:@]+)*\/?(\?[a-zа-яё0-9\-._~%!$&\'()*+,;=:@\/?]*)?$', re.IGNORECASE | re.UNICODE)  # NOQA


class Connection(Base, Resource):
    identity = 'wmsclient_connection'
    cls_display_name = _("WMS connection")

    __scope__ = ConnectionScope

    url = db.Column(db.Unicode, nullable=False)
    version = db.Column(db.Enum(*WMS_VERSIONS), nullable=False)
    username = db.Column(db.Unicode)
    password = db.Column(db.Unicode)

    capcache_xml = db.deferred(db.Column(db.Unicode))
    capcache_json = db.deferred(db.Column(db.Unicode))
    capcache_tstamp = db.Column(db.DateTime)

    @classmethod
    def check_parent(cls, parent):
        return isinstance(parent, ResourceGroup)

    def capcache(self):
        return self.capcache_json is not None \
            and self.capcache_xml is not None \
            and self.capcache_tstamp is not None

    def capcache_query(self):
        self.capcache_tstamp = datetime.utcnow()
        reader = WMSCapabilitiesReader(self.version, url=self.url,
                                       un=self.username,
                                       pw=self.password,
                                       headers=env.wmsclient.headers)
        try:
            xml = reader.read(self.url)
        except RequestException:
            raise ExternalServiceError("Could not read WMS capabilities.")
        self.capcache_xml = etree.tostring(xml)

        service = WebMapService(
            url=self.url, version=self.version,
            username=self.username,
            password=self.password,
            xml=self.capcache_xml)

        layers = []
        for lid, layer in service.contents.items():
            layers.append(OrderedDict((
                ('id', lid), ('title', layer.title),
                ('index', [int(i) for i in layer.index.split('.')]),
                ('bbox', layer.boundingBoxWGS84),  # may be None
            )))

        layers.sort(key=lambda i: i['index'])

        for layer in layers:
            del layer['index']

        data = OrderedDict((
            ('formats', service.getOperationByName('GetMap').formatOptions),
            ('layers', layers)))

        self.capcache_json = json.dumps(data, ensure_ascii=False)

    def capcache_clear(self):
        self.capcache_xml = None
        self.capcache_json = None
        self.capcache_tstamp = None

    @property
    def capcache_dict(self):
        if not self.capcache():
            return None

        return json.loads(self.capcache_json)


class _url_attr(SP):

    def setter(self, srlzr, value):
        if not url_pattern.match(value):
            raise ValidationError("Service url is not valid.")

        super().setter(srlzr, value)


class _capcache_attr(SP):

    def getter(self, srlzr):
        return srlzr.obj.capcache_dict \
            if srlzr.obj.capcache() else None

    def setter(self, srlzr, value):
        if value == 'query':
            srlzr.obj.capcache_query()
        elif value == 'clear':
            srlzr.obj.capcache_clear()
        else:
            raise ValidationError('Invalid capcache value!')


class ConnectionSerializer(Serializer):
    identity = Connection.identity
    resclass = Connection

    _defaults = dict(read=ConnectionScope.read,
                     write=ConnectionScope.write)

    url = _url_attr(**_defaults)
    version = SP(**_defaults)
    username = SP(**_defaults)
    password = SP(**_defaults)

    capcache = _capcache_attr(
        read=ConnectionScope.connect,
        write=ConnectionScope.connect)


@implementer(IExtentRenderRequest, ITileRenderRequest)
class RenderRequest(object):

    def __init__(self, style, srs, cond):
        self.style = style
        self.srs = srs
        self.cond = cond

    def render_extent(self, extent, size):
        return self.style.render_image(extent, size)

    def render_tile(self, tile, size):
        extent = self.srs.tile_extent(tile)
        return self.style.render_image(extent, (size, size))


@implementer(IRenderableStyle, IBboxLayer)
class Layer(Base, Resource, SpatialLayerMixin):
    identity = 'wmsclient_layer'
    cls_display_name = _("WMS layer")

    __scope__ = (DataStructureScope, DataScope)

    connection_id = db.Column(db.ForeignKey(Resource.id), nullable=False)
    wmslayers = db.Column(db.Unicode, nullable=False)
    imgformat = db.Column(db.Unicode, nullable=False)

    connection = db.relationship(
        Resource, foreign_keys=connection_id,
        cascade=False, cascade_backrefs=False)

    @classmethod
    def check_parent(cls, parent):
        return isinstance(parent, ResourceGroup)

    def render_request(self, srs, cond=None):
        return RenderRequest(self, srs, cond)

    def render_image(self, extent, size):
        query = dict(
            service="WMS",
            request="GetMap",
            version=self.connection.version,
            layers=self.wmslayers,
            styles="",
            format=self.imgformat,
            bbox=",".join(map(str, extent)),
            width=size[0],
            height=size[1],
            transparent="true",
        )

        # Vendor-specific parameters
        for p in self.vendor_params:
            query[p.key] = p.value

        # In the GetMap operation the srs parameter is called crs in 1.3.0.
        srs = 'crs' if self.connection.version == '1.3.0' else 'srs'
        query[srs] = "EPSG:%d" % self.srs.id

        auth = None
        username = self.connection.username
        password = self.connection.password
        if username and password:
            auth = (username, password)

        sep = "&" if "?" in self.connection.url else "?"

        # ArcGIS server requires that space is url-encoded as "%20"
        # but it does not accept space encoded as "+".
        # It is always safe to replace spaces with "%20".
        url = (
            self.connection.url
            + sep
            + urlencode(query).replace("+", "%20")
        )

        try:
            response = requests.get(
                url, auth=auth, headers=env.wmsclient.headers,
                timeout=env.wmsclient.options['timeout'].total_seconds())
        except RequestException:
            raise ExternalServiceError()

        if response.status_code == 200:
            data = BytesIO(response.content)
            try:
                return PIL.Image.open(data)
            except IOError:
                raise ExternalServiceError("Image processing error.")
        elif response.status_code in (204, 404):
            return None
        else:
            raise ExternalServiceError()

    # IBboxLayer implementation:
    @property
    def extent(self):
        if not self.connection.capcache():
            self.connection.capcache_query()

        layers = self.wmslayers.split(',')

        bbox = [180.0, 90.0, -180.0, -90.0]
        for layer in self.connection.capcache_dict['layers']:
            if layer['id'] not in layers:
                continue
            if layer.get('bbox') is None:
                bbox = [-180.0, -90.0, 180.0, 90.0]
                break
            bbox[0] = min(layer['bbox'][0], bbox[0])
            bbox[1] = min(layer['bbox'][1], bbox[1])
            bbox[2] = max(layer['bbox'][2], bbox[2])
            bbox[3] = max(layer['bbox'][3], bbox[3])

        return dict(
            minLon=bbox[0],
            maxLon=bbox[2],
            minLat=bbox[1],
            maxLat=bbox[3],
        )


class LayerVendorParam(Base):
    __tablename__ = 'wmsclient_layer_vendor_param'

    resource_id = db.Column(db.ForeignKey(Resource.id), primary_key=True)
    key = db.Column(db.Unicode(255), primary_key=True)
    value = db.Column(db.Unicode)

    resource = db.relationship(Resource, backref=db.backref(
        'vendor_params', cascade='all, delete-orphan'))


class _vendor_params_attr(SP):

    def getter(self, srlzr):
        result = {}

        for itm in getattr(srlzr.obj, 'vendor_params'):
            result[itm.key] = itm.value

        return result

    def setter(self, srlzr, value):
        odata = getattr(srlzr.obj, 'vendor_params')

        rml = []     # Records to be removed
        imap = {}    # Records to be rewritten

        for i in odata:
            if i.key in value and value[i.key] is not None:
                imap[i.key] = i
            else:
                rml.append(i)

        # Remove records to be removed
        map(lambda i: odata.remove(i), rml)

        for k, val in value.items():
            if val is None:
                continue

            itm = imap.get(k)

            if itm is None:
                # Create new record if there is no record to rewrite
                itm = LayerVendorParam(key=k)
                odata.append(itm)

            itm.value = val


DataScope.read.require(
    ConnectionScope.connect,
    attr='connection', cls=Layer)


class LayerSerializer(Serializer):
    identity = Layer.identity
    resclass = Layer

    _defaults = dict(read=DataStructureScope.read,
                     write=DataStructureScope.write)

    connection = SRR(**_defaults)
    wmslayers = SP(**_defaults)
    imgformat = SP(**_defaults)
    srs = SR(**_defaults)

    vendor_params = _vendor_params_attr(**_defaults)<|MERGE_RESOLUTION|>--- conflicted
+++ resolved
@@ -11,11 +11,7 @@
 from owslib.wms import WebMapService
 from owslib.map.common import WMSCapabilitiesReader
 from pyramid.url import urlencode
-<<<<<<< HEAD
-from six import ensure_str
-=======
 from requests.exceptions import RequestException
->>>>>>> ed8a52bc
 
 from .. import db
 from ..core.exception import ExternalServiceError, ValidationError
