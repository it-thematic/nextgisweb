--- conflicted
+++ resolved
@@ -1,18 +1,11 @@
-<<<<<<< HEAD
 import os.path
 import zipfile
-=======
 from pathlib import Path
 
->>>>>>> ff02e0a9
 import geoalchemy2 as ga
 from osgeo import gdal
 from sqlalchemy import func
 from sqlalchemy.ext.orderinglist import ordering_list
-<<<<<<< HEAD
-from osgeo import gdal, gdalconst, osr, ogr
-=======
->>>>>>> ff02e0a9
 from zope.interface import implementer
 
 from nextgisweb.env import COMP_ID, Base, DBSession, _, env
@@ -86,7 +79,6 @@
                         yRes=(ymax - ymin) / height,
                     ),
                 )
-
                 return ds
 
     @property
@@ -130,7 +122,6 @@
         ),
     )
 
-<<<<<<< HEAD
     def _gdalds(self, gdalfn):
         iszip = zipfile.is_zipfile(gdalfn)
         imfilename = gdalfn
@@ -157,16 +148,12 @@
         return gdalds, imfilename
 
     def load_file(self, filename, env):
-        ds, imfilename = self._gdalds(filename)
-=======
-    def load_file(self, filename):
         if isinstance(filename, Path):
             filename = str(filename)
 
-        ds = gdal.Open(filename, gdal.GA_ReadOnly)
+        ds, imfilename = self._gdalds(filename)
         if not ds:
             raise ValidationError(_("GDAL library was unable to open the file."))
->>>>>>> ff02e0a9
 
         if ds.RasterCount not in (3, 4):
             raise ValidationError(_("Only RGB and RGBA rasters are supported."))
@@ -208,7 +195,7 @@
         # treat the fourth band as alpha
         if ds.RasterCount == 4 and alpha_band is None:
             alpha_band = 4
-            ds = gdal.Open(filename, gdal.GA_Update)
+            ds = gdal.Open(imfilename, gdal.GA_Update)
             ds.GetRasterBand(alpha_band).SetColorInterpretation(gdal.GCI_AlphaBand)
             ds = None
 
@@ -217,13 +204,8 @@
 
         reproject = not src_osr.IsSame(dst_osr)
 
-<<<<<<< HEAD
-        info = gdal.Info(imfilename, format='json')
-        geom = Geometry.from_geojson(info['wgs84Extent'])
-=======
-        info = gdal.Info(filename, format="json")
+        info = gdal.Info(imfilename, format="json")
         geom = Geometry.from_geojson(info["wgs84Extent"])
->>>>>>> ff02e0a9
         self.footprint = ga.elements.WKBElement(bytearray(geom.wkb), srid=4326)
         self.fileobj = env.file_storage.fileobj(component="raster_mosaic")
 
@@ -231,13 +213,8 @@
         co = ["COMPRESS=DEFLATE", "TILED=YES", "BIGTIFF=YES"]
         if reproject:
             gdal.Warp(
-<<<<<<< HEAD
-                dst_file,
+                str(dst_file),
                 imfilename,
-=======
-                str(dst_file),
-                filename,
->>>>>>> ff02e0a9
                 options=gdal.WarpOptions(
                     format="GTiff",
                     dstSRS="EPSG:%d" % self.resource.srs.id,
@@ -247,18 +224,9 @@
             )
         else:
             gdal.Translate(
-<<<<<<< HEAD
-                dst_file,
+                str(dst_file),
                 imfilename,
-                options=gdal.TranslateOptions(
-                    format='GTiff',
-                    creationOptions=co
-                )
-=======
-                str(dst_file),
-                filename,
                 options=gdal.TranslateOptions(format="GTiff", creationOptions=co),
->>>>>>> ff02e0a9
             )
 
         self.build_overview()
