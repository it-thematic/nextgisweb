--- conflicted
+++ resolved
@@ -3,7 +3,7 @@
 import geoalchemy2 as ga
 from sqlalchemy import func
 from sqlalchemy.ext.orderinglist import ordering_list
-from osgeo import gdal, osr
+from osgeo import gdal, gdalconst, osr, ogr
 from zope.interface import implementer
 
 from .. import db
@@ -81,10 +81,7 @@
                         yRes = (ymax - ymin) / height,
                     )
                 )
-<<<<<<< HEAD
-
-=======
->>>>>>> 7a2273ef
+
                 return ds
 
     @property
