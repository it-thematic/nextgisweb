# -*- coding: utf-8 -*-
from __future__ import division, absolute_import, print_function, unicode_literals

import os.path
import geoalchemy2 as ga
from sqlalchemy import func
from sqlalchemy.ext.orderinglist import ordering_list
from osgeo import gdal, gdalconst, osr, ogr
from six import ensure_str
from zope.interface import implementer

from .. import db
from ..env import env
from ..lib.geometry import Geometry
from ..models import declarative_base, DBSession
from ..resource.exception import ValidationError
from ..resource import (
    DataScope,
    DataStructureScope,
    ResourceScope,
    Resource,
    ResourceGroup,
    Serializer,
    SerializedRelationship as SR,
    SerializedProperty as SP)
from ..raster_layer.util import calc_overviews_levels
from ..file_storage import FileObj
from ..layer import SpatialLayerMixin, IBboxLayer
from .util import _, COMP_ID

Base = declarative_base()

SUPPORTED_DRIVERS = ('GTiff', )


@implementer(IBboxLayer)
class RasterMosaic(Base, Resource, SpatialLayerMixin):
    identity = 'raster_mosaic'
    cls_display_name = _("Raster mosaic")

    __scope__ = (DataStructureScope, DataScope)

    @classmethod
    def check_parent(cls, parent):
        return isinstance(parent, ResourceGroup)

    def gdal_dataset(self, extent=None, size=None):
        if extent is not None and size is not None:
            xmin, ymin, xmax, ymax = extent
            width, height = size
            items = (
                RasterMosaicItem.filter(
                    func.st_intersects(
                        func.st_transform(
                            func.st_makeenvelope(xmin, ymin, xmax, ymax, self.srs.id), 4326
                        ),
                        RasterMosaicItem.footprint,
                    ),
                    RasterMosaicItem.resource_id == self.id,
                )
                .order_by(RasterMosaicItem.position)
                .all()
            )

            fnames = []
            for item in items:
                fname = env.raster_mosaic.workdir_filename(item.fileobj)
                fnames.append(fname)

            if len(fnames) > 0:
                ds = gdal.BuildVRT(
                    "",
                    fnames,
                    options=gdal.BuildVRTOptions(
                        xRes = (xmax - xmin) / width,
                        yRes = (ymax - ymin) / height,
                    )
                )

            return ds

    @property
    def extent(self):
        footprint = db.func.st_extent(RasterMosaicItem.footprint)
        extent = (
            DBSession.query(
                db.func.st_xmin(footprint).label('minLon'),
                db.func.st_xmax(footprint).label('maxLon'),
                db.func.st_ymin(footprint).label('minLat'),
                db.func.st_ymax(footprint).label('maxLat'),
            )
            .filter(RasterMosaicItem.resource_id == self.id)
            .one()
        )
        extent = dict(
            minLon=extent.minLon,
            maxLon=extent.maxLon,
            minLat=extent.minLat,
            maxLat=extent.maxLat
        )

        return extent


class RasterMosaicItem(Base):
    __tablename__ = '%s_item' % COMP_ID

    id = db.Column(db.Integer, primary_key=True)
    resource_id = db.Column(db.ForeignKey(RasterMosaic.id), nullable=False)
    display_name = db.Column(db.Unicode, nullable=True)
    fileobj_id = db.Column(db.ForeignKey(FileObj.id), nullable=True)
    footprint = db.Column(ga.Geometry('POLYGON', srid=4326), nullable=True)
    position = db.Column(db.Integer, nullable=True)

    fileobj = db.relationship(FileObj, lazy='joined')
    resource = db.relationship(
        RasterMosaic,
        backref=db.backref(
            'items',
            cascade='all, delete-orphan',
            order_by=position,
            collection_class=ordering_list('position'),
        ),
    )

    def load_file(self, filename, env):
        ds = gdal.Open(filename, gdal.GA_ReadOnly)
        if not ds:
            raise ValidationError(_("GDAL library was unable to open the file."))

        if ds.RasterCount not in (3, 4):
            raise ValidationError(_("Only RGB and RGBA rasters are supported."))

        dsdriver = ds.GetDriver()
        dsproj = ds.GetProjection()
        dsgtran = ds.GetGeoTransform()

        if dsdriver.ShortName not in SUPPORTED_DRIVERS:
            raise ValidationError(
                _("Raster has format '%(format)s', however only following formats are supported: %(all_formats)s.")  # NOQA: E501
                % dict(format=dsdriver.ShortName, all_formats=", ".join(SUPPORTED_DRIVERS))
            )

        if not dsproj or not dsgtran:
            raise ValidationError(_("Raster files without projection info are not supported."))

        data_type = None
        alpha_band = None
        has_nodata = None
        for bidx in range(1, ds.RasterCount + 1):
            band = ds.GetRasterBand(bidx)

            if data_type is None:
                data_type = band.DataType
            elif data_type != band.DataType:
                raise ValidationError(_("Complex data types are not supported."))

            if band.GetRasterColorInterpretation() == gdal.GCI_AlphaBand:
                assert alpha_band is None, "Multiple alpha bands found!"
                alpha_band = bidx
            else:
                has_nodata = (has_nodata is None or has_nodata) and (
                    band.GetNoDataValue() is not None)

        src_osr = osr.SpatialReference()
        src_osr.ImportFromWkt(dsproj)
        dst_osr = osr.SpatialReference()
        dst_osr.ImportFromEPSG(int(self.resource.srs.id))

        reproject = not src_osr.IsSame(dst_osr)

        info = gdal.Info(filename, format='json')
        geom = Geometry.from_geojson(info['wgs84Extent'])
        self.footprint = ga.elements.WKBElement(bytearray(geom.wkb), srid=4326)
        self.fileobj = env.file_storage.fileobj(component='raster_mosaic')

        dst_file = env.raster_mosaic.workdir_filename(self.fileobj, makedirs=True)
        co = ['COMPRESS=DEFLATE', 'TILED=YES', 'BIGTIFF=YES']
        if reproject:
            gdal.Warp(
                dst_file,
                filename,
                options=gdal.WarpOptions(
                    format='GTiff',
                    dstSRS='EPSG:%d' % self.resource.srs.id,
                    dstAlpha=not has_nodata and alpha_band is None,
                    creationOptions=co,
                ),
            )
        else:
            gdal.Translate(
                dst_file,
                filename,
                options=gdal.TranslateOptions(
                    format='GTiff',
                    creationOptions=co
                )
            )

        self.build_overview()

    def build_overview(self, missing_only=False):
        fn = env.raster_mosaic.workdir_filename(self.fileobj)
        if missing_only and os.path.isfile(fn + '.ovr'):
            return

        # cleaning overviews
        ds = gdal.Open(fn, gdal.GA_Update)
        ds.BuildOverviews(overviewlist=[])
        ds = None

        # building overviews
        options = {
            ensure_str('COMPRESS_OVERVIEW'): ensure_str('DEFLATE'),
            ensure_str('INTERLEAVE_OVERVIEW'): ensure_str('PIXEL'),
            ensure_str('BIGTIFF_OVERVIEW'): ensure_str('YES'),
        }
        for key, val in options.items():
            gdal.SetConfigOption(key, val)
        try:
            ds = gdal.Open(fn, gdal.GA_ReadOnly)
<<<<<<< HEAD
            ds.BuildOverviews(ensure_str('CUBIC'), overviewlist=calc_overviews_levels(ds))
=======
            ds.BuildOverviews(b'GAUSS', overviewlist=calc_overviews_levels(ds))
>>>>>>> fc6fa527
            ds = None
        finally:
            for key, val in options.items():
                gdal.SetConfigOption(key, None)

    def to_dict(self):
        return dict(id=self.id, display_name=self.display_name)


class _items_attr(SP):

    def getter(self, srlzr):
        return [itm.to_dict() for itm in srlzr.obj.items]

    def setter(self, srlzr, value):
        srlzr.obj.items = []
        for item in value:
            file_upload = item.get('file_upload')
            if file_upload is not None:
                mitem = RasterMosaicItem(resource=srlzr.obj, display_name=item['display_name'])
                srcfile, _ = env.file_upload.get_filename(file_upload['id'])
                mitem.load_file(srcfile, env)
            else:
                mitem = RasterMosaicItem.filter_by(id=item['id']).one()
                if mitem.resource_id == srlzr.obj.id:
                    mitem.display_name = item['display_name']
            srlzr.obj.items.append(mitem)


P_DSS_READ = DataStructureScope.read
P_DSS_WRITE = DataStructureScope.write
P_DS_READ = DataScope.read
P_DS_WRITE = DataScope.write
P_RS_READ = ResourceScope.read
P_RS_UPDATE = ResourceScope.update

class RasterMosaicSerializer(Serializer):
    identity = RasterMosaic.identity
    resclass = RasterMosaic

    srs = SR(read=P_DSS_READ, write=P_DSS_WRITE)

    items = _items_attr(
        read=P_DS_READ,
        write=P_DS_WRITE
    )<|MERGE_RESOLUTION|>--- conflicted
+++ resolved
@@ -219,11 +219,7 @@
             gdal.SetConfigOption(key, val)
         try:
             ds = gdal.Open(fn, gdal.GA_ReadOnly)
-<<<<<<< HEAD
-            ds.BuildOverviews(ensure_str('CUBIC'), overviewlist=calc_overviews_levels(ds))
-=======
-            ds.BuildOverviews(b'GAUSS', overviewlist=calc_overviews_levels(ds))
->>>>>>> fc6fa527
+            ds.BuildOverviews('GAUSS', overviewlist=calc_overviews_levels(ds))
             ds = None
         finally:
             for key, val in options.items():
